import os
import numpy as np
import torch
import copy
import logging
from typing import List, Union, Tuple, Dict, Optional


class EarlyStopping(object):
    def __init__(
        self,
        model: torch.nn.Module,
        monitor: str,
        dataset_name: str,
        save_dir: Optional[str] = None,
        filename: Optional[str] = None,
        patience: Optional[int] = 10,
        delta: Optional[float] = 0,
        mode: Optional[str] = 'max',
        ):
        r"""
        Early Stop and Model Checkpoint save callback.

        Args:

            monitor: quantity to monitor. By default it is None
                which saves a checkpoint only for the last epoch.

            save_dir: directory to save checkpoint. By default it is None
                which means not saving checkpoint.

            filename: filename of the checkpoint file. By default it is
                None which will be set as "epoch={}-val_{}={}.ckpt"

            patience: number of checks with no improvement after which training
                will be stopped. One check happens after every training epoch.

            delta: minimum change in the monitored quantity to qualify as an
                improvement, i.e. an absolute change of less than or equal to
                `min_delta`, will count as no improvement.

            mode: one of ``'min'``, ``'max'``. In ``'min'`` mode, training will
                stop when the quantity monitored has stopped decreasing and
                in ``'max'`` mode it will stop when the quantity monitored has
                stopped increasing.

        """

        self.monitor = monitor
        self.patience = patience
        self.delta = delta

        self.model_name = model.__class__.__name__
        self.save_dir = save_dir
        self.filename = filename

        if mode in ['min', 'max']:
            self.mode = mode
        else:
            raise ValueError(f"`mode` can only be `min` or `max`, \
                but `{mode}` is given.")

        self._counter = 0
        self.best_value = np.inf if self.mode=='min' else -np.inf
        self.logger = logging.getLogger('recstudio')

        self.best_ckpt = {
            'config': model.config,
            'model': self.model_name,
            'epoch': 0,
            'parameters': copy.deepcopy(model._get_ckpt_param()),
            'metric': {self.monitor: np.inf if self.mode=='min' else -np.inf}
        }

        if filename != None:
            self._best_ckpt_path = filename
        else:
<<<<<<< HEAD
            _file_name = None 
            for handler in self.logger.handlers:
                if type(handler) == logging.FileHandler:
                    _file_name = os.path.basename(handler.baseFilename).split('.')[0]
            if _file_name is None:
                import time
                _file_name = time.strftime(f"{self.model_name}-{dataset_name}-%Y-%m-%d-%H-%M-%S.log", time.localtime())
            self._best_ckpt_path = f"{_file_name}.ckpt"
=======
            import time
            _file_name = time.strftime(f"%Y-%m-%d-%H-%M-%S.log", time.localtime())
        self._best_ckpt_path = f"{self.model_name}/{dataset_name}/{_file_name}.ckpt"
        self.__check_save_dir()
>>>>>>> 88d5ba7e

    def __check_save_dir(self):
        if self.save_dir is not None:
            dir = os.path.dirname(os.path.join(self.save_dir, self._best_ckpt_path))
            if not os.path.exists(dir):
                os.makedirs(dir)

    def __call__(self, model, epoch, metrics):
        if self.monitor not in metrics:
            raise ValueError(f"monitor {self.monitor} not in given `metrics`.")
        if self.mode == 'max':
            if metrics[self.monitor] >= self.best_value+self.delta:
                self._reset_counter(model, epoch, metrics)
                self.logger.info("{} improved. Best value: {:.4f}".format(
                                self.monitor, metrics[self.monitor]))
            else:
                self._counter += 1
        else:
            if metrics[self.monitor] <= self.best_value-self.delta:
                self._reset_counter(model, epoch, metrics[self.monitor])
                self.logger.info("{} improved. Best value: {:.4f}".format(
                                self.monitor, metrics[self.monitor]))
            else:
                self._counter += 1

        if self._counter >= self.patience:
            self.logger.info(f"Early stopped. Since the metric {self.monitor} "
                             f"haven't been improved for {self._counter} epochs.")
            self.logger.info(f"The best score of {self.monitor} is "
                             f"{self.best_value:.4f} on epoch {self.best_ckpt['epoch']}")
            return True
        else:
            return False

    def _reset_counter(self, model: torch.nn.Module, epoch, value):
        self._counter = 0
        self.best_value = value[self.monitor]
        self.best_ckpt['parameters'] = copy.deepcopy(model._get_ckpt_param())
        self.best_ckpt['metric'] = value
        self.best_ckpt['epoch'] = epoch

    def save_checkpoint(self, epoch): # TODO haddle saving checkpoint in ddp
        if self.save_dir is not None:
            self.save_path = os.path.join(self.save_dir, self._best_ckpt_path)
            torch.save(self.best_ckpt, self.save_path)
            self.logger.info(f"Best model checkpoint saved in {self.save_path}.")
        else:
            raise ValueError(f"fail to save the model, self.save_dir can't be None!")

    def get_checkpoint_path(self):
        return self._best_ckpt_path


class SaveLastCallback(object):

    def __init__(
        self,
        model:torch.nn.Module,
        dataset_name: str,
        save_dir: Optional[str] = None,
        filename: Optional[str] = None
        ):
        self.model_name = model.__class__.__name__
        self.logger = logging.getLogger('recstudio')
        self.last_ckpt = {
            'config': model.config,
            'model': self.model_name,
            'epoch': 0,
            'parameters': copy.deepcopy(model._get_ckpt_param()),
            'metrics' : None
        }
        self.save_dir = save_dir
        self.__check_save_dir()

        if filename != None:
            self._last_ckpt_path = filename
        else:
            _file_name = None 
            for handler in self.logger.handlers:
                if type(handler) == logging.FileHandler:
                    _file_name = os.path.basename(handler.baseFilename).split('.')[0]
            if _file_name is None:
                import time
                _file_name = time.strftime(f"{self.model_name}-{dataset_name}-%Y-%m-%d-%H-%M-%S.log", time.localtime())
            self._last_ckpt_path = f"{_file_name}.ckpt"

    def __check_save_dir(self):
        if self.save_dir is not None:
            if not os.path.exists(self.save_dir):
                os.makedirs(self.save_dir)

    def __call__(self, model:torch.nn.Module, epoch, metrics):
        self.last_ckpt['epoch'] = epoch
        self.last_ckpt['metrics'] = metrics
        self.last_ckpt['parameters'] = copy.deepcopy(model._get_ckpt_param())
        return False

    def save_checkpoint(self, epoch):
        self.save_path = os.path.join(self.save_dir, self._last_ckpt_path)
        torch.save(self.last_ckpt, self.save_path)
        self.logger.info(f"Last model is saved in {self.save_path}.")

    def get_checkpoint_path(self):
        return self._last_ckpt_path


class IntervalCallback(object):

    def __init__(self,
        model:torch.nn.Module,
        print_logger,
        dataset_name: str,
        save_dir: Optional[str] = None,
        filename: Optional[str] = None,
        interval_epochs:int = 20
        ) -> None:
        self.interval_epochs = interval_epochs
        self.model_name = model.__class__.__name__
        self.logger = print_logger
        self.interval_ckpt = {
            'config': model.config,
            'model': self.model_name,
            'epoch': 0,
            'parameters': model._get_ckpt_param(),
            'metrics': None
        }
        self.save_dir = save_dir
        self.__check_save_dir()

        if filename != None:
            self._interval_ckpt_path = filename
        else:
            _file_name = None 
            for handler in self.logger.handlers:
                if type(handler) == logging.FileHandler:
                    _file_name = os.path.basename(handler.baseFilename).split('.')[0]
            if _file_name is None:
                import time
                _file_name = time.strftime(f"{self.model_name}-{dataset_name}-%Y-%m-%d-%H-%M-%S.log", time.localtime())
            self._interval_ckpt_path = f"{_file_name}.ckpt"

        self.current_epoch = 0

    def __check_save_dir(self):
        if self.save_dir is not None:
            if not os.path.exists(self.save_dir):
                os.makedirs(self.save_dir)

    def __call__(self, model:torch.nn.Module, epoch, metrics):
        if (epoch + 1) % self.interval_epochs == 0:
            self.interval_ckpt['epoch'] = epoch
            self.interval_ckpt['metrics'] = metrics
            self.interval_ckpt['parameters'] = copy.deepcopy(model._get_ckpt_param())
            self.save_checkpoint(epoch)
        return False

    def save_checkpoint(self, epoch):
        save_path = os.path.join(self.save_dir, f"{epoch + 1}_epochs-{self._interval_ckpt_path}.ckpt")
        self.current_epoch = epoch + 1
        torch.save(self.interval_ckpt, save_path)
        self.logger.info(f"Model at epoch {epoch + 1} is saved in {save_path}.")

    def get_checkpoint_path(self, nepoch=None):
        if nepoch == None:
            if self.current_epoch == 0:
                return None 
            else:
                return os.path.join(self.save_dir, f"{self.current_epoch}_epochs-{self._interval_ckpt_path}.ckpt")
        else:
            assert nepoch <= self.current_epoch and nepoch % self.interval_epochs == 0
<<<<<<< HEAD
            return os.path.join(self.save_dir, f"{nepoch}_epochs-{self._interval_ckpt_path}.ckpt")
=======
            return os.path.join(self.save_dir, f"{nepoch}_epochs-{self.start_ckpt_path}.ckpt")


__all__ = ['EearlyStopping', 'SaveLastCallback', 'IntervalCallback']
>>>>>>> 88d5ba7e
<|MERGE_RESOLUTION|>--- conflicted
+++ resolved
@@ -75,21 +75,16 @@
         if filename != None:
             self._best_ckpt_path = filename
         else:
-<<<<<<< HEAD
-            _file_name = None 
+            _file_name = None
             for handler in self.logger.handlers:
                 if type(handler) == logging.FileHandler:
                     _file_name = os.path.basename(handler.baseFilename).split('.')[0]
             if _file_name is None:
                 import time
-                _file_name = time.strftime(f"{self.model_name}-{dataset_name}-%Y-%m-%d-%H-%M-%S.log", time.localtime())
-            self._best_ckpt_path = f"{_file_name}.ckpt"
-=======
-            import time
-            _file_name = time.strftime(f"%Y-%m-%d-%H-%M-%S.log", time.localtime())
-        self._best_ckpt_path = f"{self.model_name}/{dataset_name}/{_file_name}.ckpt"
+                _file_name = time.strftime(f"{self.model_name}/{dataset_name}/%Y-%m-%d-%H-%M-%S.log", time.localtime())
+            self._best_ckpt_path = f"{self.model_name}/{dataset_name}/{_file_name}.ckpt"
         self.__check_save_dir()
->>>>>>> 88d5ba7e
+
 
     def __check_save_dir(self):
         if self.save_dir is not None:
@@ -167,7 +162,7 @@
         if filename != None:
             self._last_ckpt_path = filename
         else:
-            _file_name = None 
+            _file_name = None
             for handler in self.logger.handlers:
                 if type(handler) == logging.FileHandler:
                     _file_name = os.path.basename(handler.baseFilename).split('.')[0]
@@ -222,7 +217,7 @@
         if filename != None:
             self._interval_ckpt_path = filename
         else:
-            _file_name = None 
+            _file_name = None
             for handler in self.logger.handlers:
                 if type(handler) == logging.FileHandler:
                     _file_name = os.path.basename(handler.baseFilename).split('.')[0]
@@ -255,16 +250,11 @@
     def get_checkpoint_path(self, nepoch=None):
         if nepoch == None:
             if self.current_epoch == 0:
-                return None 
+                return None
             else:
                 return os.path.join(self.save_dir, f"{self.current_epoch}_epochs-{self._interval_ckpt_path}.ckpt")
         else:
             assert nepoch <= self.current_epoch and nepoch % self.interval_epochs == 0
-<<<<<<< HEAD
             return os.path.join(self.save_dir, f"{nepoch}_epochs-{self._interval_ckpt_path}.ckpt")
-=======
-            return os.path.join(self.save_dir, f"{nepoch}_epochs-{self.start_ckpt_path}.ckpt")
-
-
-__all__ = ['EearlyStopping', 'SaveLastCallback', 'IntervalCallback']
->>>>>>> 88d5ba7e
+
+__all__ = ['EearlyStopping', 'SaveLastCallback', 'IntervalCallback']