import copy
import os
import pickle
import logging
import warnings
from typing import *
from operator import itemgetter

import numpy as np
import pandas as pd
import scipy.sparse as ssp
import torch
from recstudio.utils import *
from torch.nn.utils.rnn import pad_sequence
from torch.utils.data import DataLoader, Dataset, Sampler
from torch.utils.data.distributed import DistributedSampler


class TripletDataset(Dataset):
    r""" Dataset for Matrix Factorized Methods.

    The basic dataset class in RecStudio.
    """

    def __init__(self, name: str = 'ml-100k', config: Union[Dict, str] = None):
        r"""Load all data.

        Args:
            config(str): config file path or config dict for the dataset.

        Returns:
            recstudio.data.dataset.TripletDataset: The ingredients list.
        """
        self.name = name

        self.logger = logging.getLogger('recstudio')

        self.config = get_dataset_default_config(name)
        if config is not None:
            if isinstance(config, str):
                self.config.update(parser_yaml(config))
            elif isinstance(config, Dict):
                self.config.update(config)
            else:
                raise TypeError("expecting `config` to be Dict or string,"
                                f"while get {type(config)} instead.")

        cache_flag, data_dir = check_valid_dataset(self.name, self.config)
        if cache_flag:
            self.logger.info("Load dataset from cache.")
            self._load_cache(data_dir)
        else:
            self._init_common_field()
            self._load_all_data(data_dir, self.config['field_separator'])
            # first factorize user id and item id, and then filtering to
            # determine the valid user set and item set
            self._filter(self.config['min_user_inter'],
                         self.config['min_item_inter'])
            self._map_all_ids()
            self._post_preprocess()
            if self.config['save_cache']:
                self._save_cache(md5(self.config))

        self._use_field = set([self.fuid, self.fiid, self.frating])

    @property
    def field(self):
        return set(self.field2type.keys())

    @property
    def use_field(self):
        return self._use_field

    @use_field.setter
    def use_field(self, fields):
        self._use_field = set(fields)

    @property
    def drop_dup(self):
        return self.config.get("drop_dup", True)

    def _load_cache(self, path):
        with open(path, 'rb') as f:
            download_obj = pickle.load(f)
        for k in download_obj.__dict__:
            attr = getattr(download_obj, k)
            setattr(self, k, attr)

    def _save_cache(self, md: str):
        cache_dir = os.path.join(DEFAULT_CACHE_DIR, "cache")
        if not os.path.exists(cache_dir):
            os.makedirs(cache_dir)
        with open(os.path.join(cache_dir, md), 'wb') as f:
            pickle.dump(self, f)

    def _init_common_field(self):
        r"""Inits several attributes.
        """
        self.field2type = {}
        self.field2token2idx = {}
        self.field2tokens = {}
        self.field2maxlen = self.config['field_max_len'] or {}
        self.fuid = self.config['user_id_field'].split(':')[0]
        self.fiid = self.config['item_id_field'].split(':')[0]
        self.ftime = self.config['time_field'].split(':')[0]
        if self.config['rating_field'] is not None:
            self.frating = self.config['rating_field'].split(':')[0]
        else:
            self.frating = None

    def __test__(self):
        feat = self.network_feat[1][-10:]
        print(feat)
        self._map_all_ids()
        feat1 = self._recover_unmapped_feature(self.network_feat[1])
        print(feat1[-10:])
        self._prepare_user_item_feat()
        feat2 = self._recover_unmapped_feature(self.network_feat[1])[-10:]
        print(feat2)

    def __repr__(self):
        info = {"item": {}, "user": {}, "interaction": {}}
        feat = {"item": self.item_feat, "user": self.user_feat, "interaction": self.inter_feat}
        max_num_fields = 0
        max_len_field = max([len(f) for f in self.field]+[len("token_seq")]) + 1

        for k in info:
            info[k]['field'] = list(feat[k].fields)
            info[k]['type'] = [self.field2type[f] for f in info[k]['field']]
            info[k]['##'] = [str(self.num_values(f)) if "token" in t else "-"
                             for f, t in zip(info[k]['field'], info[k]['type'])]
            max_num_fields = max(max_num_fields, len(info[k]['field'])) + 1

        info_str = f"\n{set_color('Dataset Info','green')}: \n"
        info_str += "\n" + "=" * (max_len_field*max_num_fields) + '\n'
        for k in info:
            info_str += set_color(k + ' information: \n', 'blue')
            for k, v in info[k].items():
                info_str += "{}".format(set_color(k, 'yellow')) + " " * (max_len_field-len(k))
                info_str += "".join(["{}".format(i)+" "*(max_len_field-len(i)) for i in v])
                info_str += "\n"
            info_str += "=" * (max_len_field*max_num_fields) + '\n'
        info_str += "{}: {}\n".format(set_color('Total Interactions', 'blue'), self.num_inters)
        info_str += "{}: {:.6f}\n".format(set_color('Sparsity', 'blue'),
                                          (1-self.num_inters / ((self.num_items-1)*(self.num_users-1))))
        info_str += "=" * (max_len_field*max_num_fields)
        return info_str

    def _filter_ratings(self, thres: float=None):
        """Filter out the interactions whose ratings are below thres.

        Args:
            thres(float): threshold for filtering. If the threshold is None,
                filtering operation is closed.
        """
        if thres is not None:
            self.inter_feat = self.inter_feat[(self.inter_feat[self.frating] >= thres)]
            self.inter_feat.reset_index(drop=True, inplace=True)

    def _load_all_data(self, data_dir, field_sep):
        r"""Load features for user, item, interaction and network."""
        # load interaction features
        inter_feat_path = os.path.join(
            data_dir, self.config['inter_feat_name'])
        self.inter_feat = self._load_feat(
            inter_feat_path, self.config['inter_feat_header'], field_sep, self.config['inter_feat_field'])
        self.inter_feat = self.inter_feat.dropna(how="any")
        if self.frating is None:
            # add ratings when implicit feedback
            self.frating = 'rating'
            self.inter_feat.insert(0, self.frating, 1)
            self.field2type[self.frating] = 'float'
            self.field2maxlen[self.frating] = 1

        # load user features
        self.user_feat = None
        if self.config['user_feat_name'] is not None:
            user_feat = []
            for _, user_feat_col in zip(self.config['user_feat_name'], self.config['user_feat_field']):
                user_feat_path = os.path.join(data_dir, _)
                user_f = self._load_feat(
                    user_feat_path, self.config['user_feat_header'], field_sep, user_feat_col)
                user_f.set_index(self.fuid, inplace=True)
                user_feat.append(user_f)
            self.user_feat = pd.concat(user_feat, axis=1)
            self.user_feat.reset_index(inplace=True)
            self._fill_nan(self.user_feat)

        self.item_feat = None
        if self.config['item_feat_name'] is not None:
            # load item features
            item_feat = []
            for _, item_feat_col in zip(self.config['item_feat_name'], self.config['item_feat_field']):
                item_feat_path = os.path.join(data_dir, _)
                item_f = self._load_feat(
                    item_feat_path, self.config['item_feat_header'], field_sep, item_feat_col)
                item_f.set_index(self.fiid, inplace=True)
                item_feat.append(item_f)
            # it is possible to generate nan, that should be filled with [pad]
            self.item_feat = pd.concat(item_feat, axis=1)
            self.item_feat.reset_index(inplace=True)
            self._fill_nan(self.item_feat)

        # load network features
        if self.config['network_feat_name'] is not None:
            self.network_feat = [None] * len(self.config['network_feat_name'])
            self.node_link = [None] * len(self.config['network_feat_name'])
            self.node_relink = [None] * len(self.config['network_feat_name'])
            self.mapped_fields = [[field.split(':')[0] if field != None else field for field in fields] for fields in self.config['mapped_feat_field']]
            for i, (name, fields) in enumerate(zip(self.config['network_feat_name'], self.config['network_feat_field'])):
                if len(name) == 2:
                    net_name, link_name = name
                    net_field, link_field = fields
                    link = self._load_feat(os.path.join(data_dir, link_name), self.config['network_feat_header'][i][1],
                                           field_sep, link_field, update_dict=False).to_numpy()
                    self.node_link[i] = dict(link)
                    self.node_relink[i] = dict(link[:, [1, 0]])
                    feat = self._load_feat(
                        os.path.join(data_dir, net_name), self.config['network_feat_header'][i][0], field_sep, net_field)
                    for j, col in enumerate(feat.columns):
                        if self.mapped_fields[i][j] != None:
                            feat[col] = [self.node_relink[i][id] if id in self.node_relink[i] else id for id in feat[col]]
                    self.network_feat[i] = feat
                else:
                    net_name, net_field = name[0], fields[0]
                    self.network_feat[i] = self._load_feat(
                        os.path.join(data_dir, net_name), self.config['network_feat_header'][i][0], field_sep, net_field)

    def _fill_nan(self, feat, mapped=False):
        r"""Fill the missing data in the original data.

        For token type, `[PAD]` token is used.
        For float type, the mean value is used.
        For token_seq type and float_seq, the empty numpy array is used.
        """
        for field in feat:
            ftype = self.field2type[field]
            if ftype == 'float':
                feat[field].fillna(value=feat[field].mean(), inplace=True)
            elif ftype == 'token':
                feat[field].fillna(value=0 if mapped else '[PAD]', inplace=True)
            elif ftype == 'token_seq':
                dtype = np.int64 if mapped else str
                feat[field] = \
                    feat[field].map(lambda x: np.array([], dtype=dtype) if isinstance(x, float) else x)
            elif ftype == 'float_seq':
                feat[field] = \
                    feat[field].map(lambda x: np.array([], dtype=np.float64) if isinstance(x, float) else x)
            else:
                raise ValueError(f'field type {ftype} is not supported. \
                    Only supports float, token, token_seq, float_seq.')

    def _load_feat(self, feat_path, header, sep, feat_cols, update_dict=True):
        r"""Load the feature from a given a feature file."""
        # fields, types_of_fields = zip(*( _.split(':') for _ in feat_cols))
        fields = []
        types_of_fields = []
        seq_seperators = {}
        for feat in feat_cols:
            s = feat.split(':')
            fields.append(s[0])
            types_of_fields.append(s[1])
            if len(s) == 3:
                seq_seperators[s[0]] = s[2].split('"')[1]

        dtype = [np.float64 if _ == 'float' else str for _ in types_of_fields]
        if update_dict:
            self.field2type.update(dict(zip(fields, types_of_fields)))

        if not "encoding_method" in self.config:
            self.config['encoding_method'] = 'utf-8'
        if self.config['encoding_method'] is None:
            self.config['encoding_method'] = 'utf-8'

        feat = pd.read_csv(feat_path, sep=sep, header=header, names=fields,
                           dtype=dict(zip(fields, dtype)), engine='python', index_col=False,
                           encoding=self.config['encoding_method'])[list(fields)]
        # seq_sep = self.config['seq_separator']
        for i, (col, t) in enumerate(zip(fields, types_of_fields)):
            if not t.endswith('seq'):
                if update_dict and (col not in self.field2maxlen):
                    self.field2maxlen[col] = 1
                continue
            feat[col].fillna(value='', inplace=True)
            cast = float if 'float' in t else str
            feat[col] = feat[col].map(
                lambda _: np.array(list(map(cast, filter(None, _.split(seq_seperators[col])))), dtype=cast)
            )
            if update_dict and (col not in self.field2maxlen):
                self.field2maxlen[col] = feat[col].map(len).max()
        return feat

    def _get_map_fields(self):
        #fields_share_space = self.config['fields_share_space'] or []
        if self.config['network_feat_name'] is not None:
            network_fields = {col: self.mapped_fields[i][j] for i, net in enumerate(self.network_feat) for j, col in enumerate(net.columns) if self.mapped_fields[i][j] != None}
        else:
            network_fields = {}
        fields_share_space = [[f] for f, t in self.field2type.items() if ('token' in t) and (f not in network_fields)]
        for k, v in network_fields.items():
            for field_set in fields_share_space:
                if v in field_set:
                    field_set.append(k)
        return fields_share_space

    def _get_feat_list(self):
        # if we have more features, please add here
        feat_list = [self.inter_feat, self.user_feat, self.item_feat]
        if self.config['network_feat_name'] is not None:
            feat_list.extend(self.network_feat)
        # return list(feat for feat in feat_list if feat is not None)
        return feat_list

    def _map_all_ids(self):
        r"""Map tokens to index."""
        fields_share_space = self._get_map_fields()
        feat_list = self._get_feat_list()
        for field_set in fields_share_space:
            flag = self.config['network_feat_name'] is not None \
                and (self.fuid in field_set or self.fiid in field_set)
            token_list = []
            field_feat = [(field, feat, idx) for field in field_set
                          for idx, feat in enumerate(feat_list) if (feat is not None) and (field in feat)]
            for field, feat, _ in field_feat:
                if 'seq' not in self.field2type[field]:
                    token_list.append(feat[field].values)
                else:
                    token_list.append(feat[field].agg(np.concatenate))
            count_inter_user_or_item = sum(1 for x in field_feat if x[-1] < 3)
            split_points = np.cumsum([len(_) for _ in token_list])
            token_list = np.concatenate(token_list)
            tid_list, tokens = pd.factorize(token_list)
            max_user_or_item_id = np.max(
                tid_list[:split_points[count_inter_user_or_item-1]]) + 1 if flag else 0
            if '[PAD]' not in set(tokens):
                tokens = np.insert(tokens, 0, '[PAD]')
                tid_list = np.split(tid_list + 1, split_points[:-1])
                token2id = {tok: i for (i, tok) in enumerate(tokens)}
                max_user_or_item_id += 1
            else:
                token2id = {tok: i for (i, tok) in enumerate(tokens)}
                tid = token2id['[PAD]']
                tokens[tid] = tokens[0]
                token2id[tokens[0]] = tid
                tokens[0] = '[PAD]'
                token2id['[PAD]'] = 0
                idx_0, idx_1 = (tid_list == 0), (tid_list == tid)
                tid_list[idx_0], tid_list[idx_1] = tid, 0
                tid_list = np.split(tid_list, split_points[:-1])

            for (field, feat, idx), _ in zip(field_feat, tid_list):
                if field not in self.field2tokens:
                    if flag:
                        if (field in [self.fuid, self.fiid]):
                            self.field2tokens[field] = tokens[:max_user_or_item_id]
                            self.field2token2idx[field] = {
                                tokens[i]: i for i in range(max_user_or_item_id)}
                        else:
                            tokens_ori = self._get_ori_token(idx-3, tokens)
                            self.field2tokens[field] = tokens_ori
                            self.field2token2idx[field] = {
                                t: i for i, t in enumerate(tokens_ori)}
                    else:
                        self.field2tokens[field] = tokens
                        self.field2token2idx[field] = token2id
                if 'seq' not in self.field2type[field]:
                    feat[field] = _
                    feat[field] = feat[field].astype('Int64')
                else:
                    sp_point = np.cumsum(feat[field].agg(len))[:-1]
                    feat[field] = np.split(_, sp_point)

    def _get_ori_token(self, idx, tokens):
        if self.node_link[idx] is not None:
            return [self.node_link[idx][tok] if tok in self.node_link[idx] else tok for tok in tokens]
        else:
            return tokens

    def _prepare_user_item_feat(self):
        if self.user_feat is not None:
            self.user_feat.set_index(self.fuid, inplace=True)
            self.user_feat = self.user_feat.reindex(np.arange(self.num_users))
            self.user_feat.reset_index(inplace=True)
            self._fill_nan(self.user_feat, mapped=True)
        else:
            self.user_feat = pd.DataFrame(
                {self.fuid: np.arange(self.num_users)})

        if self.item_feat is not None:
            self.item_feat.set_index(self.fiid, inplace=True)
            self.item_feat = self.item_feat.reindex(np.arange(self.num_items))
            self.item_feat.reset_index(inplace=True)
            self._fill_nan(self.item_feat, mapped=True)
        else:
            self.item_feat = pd.DataFrame(
                {self.fiid: np.arange(self.num_items)})

    def _post_preprocess(self):
        if self.ftime in self.inter_feat:
            if self.field2type[self.ftime] == 'str':
                assert 'time_format' in self.config, "time_format is required when timestamp is string."
                time_format = self.config['time_format']
                self.inter_feat[self.ftime] = pd.to_datetime(self.inter_feat[self.ftime], format=time_format)
            elif self.field2type[self.ftime] == 'float':
                pass
            else:
                raise ValueError(f'The field [{self.ftime}] should be float or str type')
        self._prepare_user_item_feat()

    def _recover_unmapped_feature(self, feat):
        feat = feat.copy()
        for field in feat:
            if field in self.field2tokens:
                feat[field] = feat[field].map(
                    lambda x: self.field2tokens[field][x])
        return feat


    def _filter(self, min_user_inter, min_item_inter):
<<<<<<< HEAD
        self._filter_ratings()
=======
        self._filter_ratings(self.config.get('low_rating_thres', None))
>>>>>>> 88d5ba7e
        item_list = self.inter_feat[self.fiid]
        item_idx_list, items = pd.factorize(item_list)
        user_list = self.inter_feat[self.fuid]
        user_idx_list, users = pd.factorize(user_list)
        warnings.simplefilter('ignore', ssp.SparseEfficiencyWarning)
        user_item_mat = ssp.csc_matrix(
            (np.ones_like(user_idx_list), (user_idx_list, item_idx_list)))
        cols = np.arange(items.size)
        rows = np.arange(users.size)
        while(True): # TODO: only delete users/items in inter_feat, users/items in user/item_feat should also be deleted.
            m, n = user_item_mat.shape
            col_sum = np.squeeze(user_item_mat.sum(axis=0).A)
            col_ind = col_sum >= min_item_inter
            col_count = np.count_nonzero(col_ind)
            if col_count > 0:
                cols = cols[col_ind]
                user_item_mat = user_item_mat[:, col_ind]
            row_sum = np.squeeze(user_item_mat.sum(axis=1).A)
            row_ind = row_sum >= min_user_inter
            row_count = np.count_nonzero(row_ind)
            if row_count > 0:
                rows = rows[row_ind]
                user_item_mat = user_item_mat[row_ind, :]
            if col_count == n and row_count == m:
                break
            else:
                pass
        #
        keep_users = set(users[rows])
        keep_items = set(items[cols])
        keep = user_list.isin(keep_users)
        keep &= item_list.isin(keep_items)
        self.inter_feat = self.inter_feat[keep]
        self.inter_feat.reset_index(drop=True, inplace=True)
        if self.user_feat is not None:
           self.user_feat = self.user_feat[self.user_feat[self.fuid].isin(keep_users)]
           self.user_feat.reset_index(drop=True, inplace=True)
        if self.item_feat is not None:
           self.item_feat = self.item_feat[self.item_feat[self.fiid].isin(keep_items)]
           self.item_feat.reset_index(drop=True, inplace=True)

    def get_graph(self, idx, form='coo', value_fields=None, row_offset=0, col_offset=0, bidirectional=False, shape=None):
        """
        Returns a single graph or a graph composed of several networks. If more than one graph is passed into the methods, ``shape`` must be specified.

        Args:
            idx(int, list): the indices of the feat or networks. The index of ``inter_feat`` is set to ``0`` by default
            and the index of networks(such as knowledge graph and social network) is started by ``1`` corresponding to the dataset configuration file i.e. ``datasetname.yaml``.
            form(str): the form of the returned graph, can be 'coo', 'csr' or 'dgl'. Default: ``None``.
            value_fields(str, list): the value field in each graph. If value_field isn't ``None``, the values in this column will fill the adjacency matrix.
            row_offset(int, list): the offset of each row in corrresponding graph.
            col_offset(int, list): the offset of each column in corrresponding graph.
            bidirectional(bool, list): whether to turn the graph into bidirectional graph or not. Default: False
            shape(tuple): the shape of the returned graph. If more than one graph is passed into the methods, ``shape`` must be specified.

        Returns:
           graph(coo_matrix, csr_matrix or DGLGraph): a single graph or a graph composed of several networks in specified form.
           If the form is ``DGLGraph``, the relaiton type of the edges is stored in graph.edata['value'].
           num_relations(int): the number of relations in the combined graph.
           [ ['pad'], relation_0_0, relation_0_1, ..., relation_0_n, ['pad'], relation_1_0, relation_1_1, ..., relation_1_n]
        """
        if type(idx) == int:
            idx = [idx]
        if type(value_fields) == str or value_fields == None:
            value_fields = [value_fields] * len(idx)
        if type(bidirectional) == bool or bidirectional == None:
            bidirectional = [bidirectional] * len(idx)
        if type(row_offset) == int or row_offset == None:
            row_offset = [row_offset] * len(idx)
        if type(col_offset) == int or col_offset == None:
            col_offset = [col_offset] * len(idx)
        assert len(idx) == len(value_fields) and len(idx) == len(bidirectional)
        if shape is not None:
            assert type(shape) == list or type(shape) == tuple, 'the type of shape should be list or tuple'

        rows, cols, vals = [], [], []
        n, m, val_off = 0, 0, 0
        for id, value_field, bidirectional, row_off, col_off in zip(
                idx, value_fields, bidirectional, row_offset, col_offset):
            tmp_rows, tmp_cols, tmp_vals, val_off, tmp_n, tmp_m = self._get_one_graph(
                id, value_field, row_off, col_off, val_off, bidirectional)
            rows.append(tmp_rows)
            cols.append(tmp_cols)
            vals.append(tmp_vals)
            n += tmp_n
            m += tmp_m
        if shape == None or (type(shape) != tuple and type(shape) != list):
            if len(idx) > 1:
                raise ValueError(
                    f'If the length of idx is larger than 1, user should specify the shape of the combined graph.')
            else:
                shape = (n, m)
        rows = torch.cat(rows)
        cols = torch.cat(cols)
        vals = torch.cat(vals)
        if form == 'coo':
            from scipy.sparse import coo_matrix
            return coo_matrix((vals, (rows, cols)), shape), val_off
        elif form == 'csr':
            from scipy.sparse import csr_matrix
            return csr_matrix((vals, (rows, cols)), shape), val_off
        elif form == 'dgl':
            import dgl
            assert shape[0] == shape[1], \
                'only support homogeneous graph in form of dgl, shape[0] must epuals to shape[1].'
            graph = dgl.graph((rows, cols), num_nodes=shape[0])
            graph.edata['value'] = vals
            return graph, val_off

    def _get_one_graph(self, id, value_field=None, row_offset=0, col_offset=0, val_offset=0, bidirectional=False):
        """
        Gets rows, cols and values in one graph.
        If several graphs are to be combined into one, offset should be added on the edge value in each graph to avoid conflict.
        Then the edge value will be: .. math:: offset + vals. (.. math:: offset + 1 in user-item graph). The offset will be reset to ``offset + len(self.field2tokens[value_field])`` in next graph.
        If bidirectional is True, the inverse edge values in the graph will be set to ``offset + corresponding_canonical_values + len(self.field2tokens[value_field]) - 1``.
        If all edges in the graph are sorted by their values in a list, the list will be:
            ['[PAD]', canonical_edge_1, canonical_edge_2, ..., canonical_edge_n, inverse_edge_1, inverse_edge_2, ..., inverse_edge_n]

        Args:
            id(int): the indix of the feat or network. The index of ``inter_feat`` is set to ``0`` by default
            and the index of networks(such as knowledge graph and social network) is started by ``1`` corresponding to the dataset configuration file i.e. ``datasetname.yaml``.
            value_field(str): the value field in the graph. If value_field isn't ``None``, the values in this column will fill the adjacency matrix.
            row_offset(int): the offset of the row in the graph. Default: 0.
            col_offset(int): the offset of the column in the graph. Default: 0.
            val_offset(int): the offset of the edge value in the graph. If several graphs are to be combined into one,
            offset should be added on the edge value in each graph to avoid conflict. Default: 0.
            bidirectional(bool): whether to turn the graph into bidirectional graph or not. Default: False

        Returns:
            rows(torch.Tensor): source nodes in all edges in the graph.
            cols(torch.Tensor): destination nodes in all edges in the graph.
            values(torch.Tensor): values of all edges in the graph.
            num_rows(int): number of source nodes.
            num_cols(int): number of destination nodes.
        """
        if id == 0:
            source_field = self.fuid
            target_field = self.fiid
            feat = self.inter_feat[self.inter_feat_subset]
        else:
            if self.network_feat is not None:
                if id - 1 < len(self.network_feat):
                    feat = self.network_feat[id - 1]
                    if len(feat.fields) == 2:
                        source_field, target_field = feat.fields[:2]
                    elif len(feat.fields) == 3:
                        source_field, target_field = feat.fields[0], feat.fields[2]
                else:
                    raise ValueError(
                        f'idx [{id}] is larger than the number of network features [{len(self.network_feat)}] minus 1')
            else:
                raise ValueError(
                    f'No network feature is input while idx [{id}] is larger than 1')
        if id == 0:
            source = feat[source_field] + row_offset
            target = feat[target_field] + col_offset
        else:
            source = feat.get_col(source_field) + row_offset
            target = feat.get_col(target_field) + col_offset
        if bidirectional:
            rows = torch.cat([source, target])
            cols = torch.cat([target, source])
        else:
            rows = source
            cols = target

        if value_field is not None:
            if id == 0 and value_field == 'inter':
                if bidirectional:
                    vals = torch.tensor(
                        [val_offset + 1] * len(source) + [val_offset + 2] * len(source))
                    val_offset += (1 + 2)
                else:
                    vals = torch.tensor([val_offset + 1] * len(source))
                    val_offset += (1 + 1)
            elif value_field in feat.fields:
                if bidirectional:
                    vals = feat.get_col(value_field) + val_offset
                    inv_vals = feat.get_col(
                        value_field) + len(self.field2tokens[value_field]) - 1 + val_offset
                    vals = torch.cat([vals, inv_vals])
                    val_offset += 2 * len(self.field2tokens[value_field]) - 1
                else:
                    vals = feat.get_col(value_field) + val_offset
                    val_offset += len(self.field2tokens[value_field])
            else:
                raise ValueError(
                    f'valued_field [{value_field}] does not exist')
        else:
            vals = torch.ones(len(rows))
        return rows, cols, vals, val_offset, self.num_values(source_field), self.num_values(target_field)

    def _split_by_ratio(self, ratio, data_count, user_mode):
        r"""Split dataset into train/valid/test by specific ratio."""
        m = len(data_count)
        if not user_mode:
            splits = np.outer(data_count, ratio).astype(np.int32)
            splits[:, 0] = data_count - splits[:, 1:].sum(axis=1)
            for i in range(1, len(ratio)):
                idx = (splits[:, -i] == 0) & (splits[:, 0] > 1)
                splits[idx, -i] += 1
                splits[idx, 0] -= 1
        else:
            idx = np.random.permutation(m)
            sp_ = (m * np.array(ratio)).astype(np.int32)
            sp_[0] = m - sp_[1:].sum()
            sp_ = sp_.cumsum()
            parts = np.split(idx, sp_[:-1])
            splits = np.zeros((m, len(ratio)), dtype=np.int32)
            for _, p in zip(range(len(ratio)), parts):
                splits[p, _] = data_count.iloc[p]

        splits = np.hstack(
            [np.zeros((m, 1), dtype=np.int32), np.cumsum(splits, axis=1)])
        cumsum = np.hstack([[0], data_count.cumsum().iloc[:-1]])
        splits = cumsum.reshape(-1, 1) + splits
        return splits, data_count.index if m > 1 else None

    def _split_by_num(self, num: int, data_count):
        r"""Split dataset into train/valid/test by specific numbers.

        Args:
            num: list of int
        """
        m = len(data_count)
        splits = np.hstack([0, num]).cumsum().reshape(1, -1)
        if splits[0][-1] == data_count.values.sum():
            return splits, data_count.index if m > 1 else None
        else:
            ValueError(f'Expecting the number of interactions \
            should be equal to the sum of {num}')

    def _split_by_leave_one_out(self, leave_one_num, data_count, rep=True):
        r"""Split dataset into train/valid/test by leave one out method.
        The split methods are usually used for sequential recommendation, where the last item of the item sequence will be used for test.

        Args:
            leave_one_num(int): the last ``leave_one_num`` items of the sequence will be splited out.
            data_count(pandas.DataFrame or numpy.ndarray):  entry range for each user or number of all entries.
            rep(bool, optional): whether to allow repititive items to be in the sequence.
        """
        m = len(data_count)
        cumsum = data_count.cumsum().iloc[:-1]
        if rep:
            splits = np.ones((m, leave_one_num + 1), dtype=np.int32)
            splits[:, 0] = data_count - leave_one_num
            for _ in range(leave_one_num):
                idx = splits[:, 0] < 1
                splits[idx, 0] += 1
                splits[idx, _] -= 1
            splits = np.hstack([np.zeros((m, 1), dtype=np.int32), np.cumsum(splits, axis=1)])
        else:
            def get_splits(bool_index):
                idx = bool_index.values.nonzero()[0]
                if len(idx) > 2:
                    return [0, idx[-2], idx[-1], len(idx)]
                elif len(idx) == 2:
                    return [0, idx[-1], idx[-1], len(idx)]
                else:
                    return [0, len(idx), len(idx), len(idx)]
            splits = np.array([get_splits(bool_index)
                              for bool_index in np.split(self.first_item_idx, cumsum)])

        cumsum = np.hstack([[0], cumsum])
        splits = cumsum.reshape(-1, 1) + splits
        return splits, data_count.index if m > 1 else None

    def _get_data_idx(self, splits):
        r""" Return data index for train/valid/test dataset.
        """
        splits, uids = splits
        data_idx = [list(zip(splits[:, i-1], splits[:, i]))
                    for i in range(1, splits.shape[1])]
        if not getattr(self, 'fmeval', False):
            if uids is not None:
                d = [torch.from_numpy(np.hstack([np.arange(*e) for e in data_idx[0]]))]
                for _ in data_idx[1:]:
                    d.append(torch.tensor([[u, *e] for u, e in zip(uids, _) if e[1] > e[0]])) # skip users who don't have interactions in valid or test dataset.
                return d
            else:
                d = [torch.from_numpy(np.hstack([np.arange(*e)
                                      for e in data_idx[0]]))]
                for _ in data_idx[1:]:
                    start, end = _[0]
                    data = self.inter_feat.get_col(self.fuid)[start:end]
                    uids, counts = data.unique_consecutive(return_counts=True)
                    cumsum = torch.hstack(
                        [torch.tensor([0]), counts.cumsum(-1)]) + start
                    d.append(torch.tensor(
                        [[u, st, en] for u, st, en in zip(uids, cumsum[:-1], cumsum[1:])]))
                return d
        else:
            return [torch.from_numpy(np.hstack([np.arange(*e) for e in _])) for _ in data_idx]

    def __len__(self):
        r"""Return the length of the dataset."""
        return len(self.data_index)

    def _get_pos_data(self, index):
        if self.data_index.dim() > 1:
            idx = self.data_index[index]
            data = {self.fuid: idx[:, 0]}
            data.update(self.user_feat[data[self.fuid]])
            start = idx[:, 1]
            end = idx[:, 2]
            lens = end - start
            l = torch.cat([torch.arange(s, e) for s, e in zip(start, end)])
            d = self.inter_feat.get_col(self.fiid)[l]
            rating = self.inter_feat.get_col(self.frating)[l]
            data[self.fiid] = pad_sequence(
                d.split(tuple(lens.numpy())), batch_first=True)
            data[self.frating] = pad_sequence(
                rating.split(tuple(lens.numpy())), batch_first=True)
        else:
            idx = self.data_index[index]
            data = self.inter_feat[idx]
            uid, iid = data[self.fuid], data[self.fiid]
            data.update(self.user_feat[uid])
            data.update(self.item_feat[iid])

        if 'user_hist' in data:
            user_count = self.user_count[data[self.fuid]].max()
            data['user_hist'] = data['user_hist'][:, 0:user_count]

        return data


    def _get_neg_data(self, data: Dict):
        if 'user_hist' not in data:
            user_count = self.user_count[data[self.fuid]].max()
            user_hist = self.user_hist[data[self.fuid]][:, 0:user_count]
        else:
            user_hist = data['user_hist']
        neg_id = uniform_sampling(data[self.frating].size(0), self.num_items,
                                    self.neg_count, user_hist).long()   # [B, neg]
        neg_id = neg_id.transpose(0,1).contiguous().view(-1)    # [neg*B]
        neg_item_feat = self.item_feat[neg_id]
        # negatives should be flatten here.
        # After flatten and concat, the batch size will be B*(1+neg)
        for k, v in data.items():
            if k in neg_item_feat:
                data[k] = torch.cat([v, neg_item_feat[k]], dim=0)
            elif k != self.frating:
                data[k] = v.tile((self.neg_count+1,))
            else:   # rating
                neg_rating = torch.zeros_like(neg_id)
                data[k] = torch.cat((v, neg_rating), dim=0)
        return data

    def __getitem__(self, index):
        r"""Get data at specific index.

        Args:
            index(int): The data index.
        Returns:
            dict: A dict contains different feature.
        """
        data = self._get_pos_data(index)
        if self.eval_mode and 'user_hist' not in data:
            user_count = self.user_count[data[self.fuid]].max()
            data['user_hist'] = self.user_hist[data[self.fuid]][:, 0:user_count]
        else:
            # Negative sampling in dataset.
            # Only uniform sampling is supported now.
            if getattr(self, 'neg_count', None) is not None:
                if self.neg_count > 0:
                    data = self._get_neg_data(data)
        return data


    def _copy(self, idx):
        d = copy.copy(self)
        d.data_index = idx
        return d

    def _init_sampler(self, dataset_sampler, dataset_neg_count):
        self.neg_count = dataset_neg_count
        self.sampler = dataset_sampler
        if self.sampler is not None:
            assert self.sampler == 'uniform', "`dataset_sampler` only support uniform sampler now."
            assert self.neg_count is not None, "`dataset_neg_count` are required when `dataset_sampler` is used."
            self.logger.warning("The rating of the sampled negatives will be set as 0.")
            if not self.config['drop_low_rating']:
                self.logger.warning("Please attention the `drop_low_rating` is False and "
                                    "the dataset is a rating dataset, the sampled negatives will "
                                    "be treated as interactions with rating 0.")
            self.logger.warning(f"With the sampled negatives, the batch size will be "
                                f"{self.neg_count+1} times as the batch size set in the "
                                f"configuration file. For example, `batch_size=16` and "
                                f"`dataset_neg_count=2` will load batches with size 48.")

    def _binarize_rating(self, thres):
        neg_idx = self.inter_feat[self.frating] < thres
        self.inter_feat[self.frating] = 1.0
        self.inter_feat.loc[neg_idx, self.frating] = 0.0

    def build(
            self,
            binarized_rating_thres: float = None,
            fmeval: bool = False,
            neg_count: int = None,
            sampler: str = None,
            shuffle: bool = True,
            split_mode: str = 'user_entry',
            split_ratio: List = [0.8, 0.1, 0.1],
            **kwargs
        ):
        """Build dataset.

        Args:
            split_ratio(numeric): split ratio for data preparition. If given list of float, the dataset will be splited by ratio. If given a integer, leave-n method will be used.

            shuffle(bool, optional): set True to reshuffle the whole dataset each epoch. Default: ``True``

            split_mode(str, optional): controls the split mode. If set to ``user_entry``, then the interactions of each user will be splited into 3 cut.
            If ``entry``, then dataset is splited by interactions. If ``user``, all the users will be splited into 3 cut. Default: ``user_entry``

            fmeval(bool, optional): set True for TripletDataset and ALSDataset when use TowerFreeRecommender. Default: ``False``

        Returns:
            list: A list contains train/valid/test data-[train, valid, test]
        """
        self.fmeval = fmeval
        self.split_mode = split_mode
        self._init_sampler(sampler, neg_count)
        return self._build(split_ratio, shuffle, split_mode, False, binarized_rating_thres)

    def _build(self, ratio_or_num, shuffle, split_mode, rep, binarized_rating_thres=None):
        # for general recommendation, only support non-repetive recommendation
        # keep first data, sorted by time or not, split by user or not
        if binarized_rating_thres is not None:
            self._binarize_rating(binarized_rating_thres)
        if not hasattr(self, 'first_item_idx'):
            self.first_item_idx = ~self.inter_feat.duplicated(
                subset=[self.fuid, self.fiid], keep='first')
        if self.drop_dup and (not rep):   # drop duplicated interactions
            self.inter_feat = self.inter_feat[self.first_item_idx]

        if (split_mode == 'user_entry') or (split_mode == 'user'):
            if self.ftime in self.inter_feat:
                self.inter_feat.sort_values(by=[self.fuid, self.ftime], inplace=True)
                self.inter_feat.reset_index(drop=True, inplace=True)
            else:
                self.inter_feat.sort_values(by=self.fuid, inplace=True)
                self.inter_feat.reset_index(drop=True, inplace=True)

        if split_mode == 'user_entry':
            user_count = self.inter_feat[self.fuid].groupby(
                self.inter_feat[self.fuid], sort=False).count()
            if shuffle:
                cumsum = np.hstack([[0], user_count.cumsum().iloc[:-1]])
                idx = np.concatenate([np.random.permutation(c) + start
                    for start, c in zip(cumsum, user_count)])
                self.inter_feat = self.inter_feat.iloc[idx].reset_index(drop=True)
        elif split_mode == 'entry':
            if isinstance(ratio_or_num, list) and isinstance(ratio_or_num[0], int): # split by num
                user_count = self.inter_feat[self.fuid].groupby(
                    self.inter_feat[self.fuid], sort=True).count()
            else:
                if shuffle:
                    self.inter_feat = self.inter_feat.sample(frac=1).reset_index(drop=True)
                user_count = np.array([len(self.inter_feat)])
        elif split_mode == 'user':
            user_count = self.inter_feat[self.fuid].groupby(
                self.inter_feat[self.fuid], sort=False).count()

        if isinstance(ratio_or_num, int):
            splits = self._split_by_leave_one_out(ratio_or_num, user_count, rep)
        elif isinstance(ratio_or_num, list) and isinstance(ratio_or_num[0], float):
            splits = self._split_by_ratio(ratio_or_num, user_count, split_mode == 'user')
        else:
            splits = self._split_by_num(ratio_or_num, user_count)

        splits_ = splits[0][0]
        if split_mode == 'entry':
<<<<<<< HEAD
            ucnts = pd.DataFrame({self.fuid : splits[1]})
            for i, (start, end) in enumerate(zip(splits_[:-1], splits_[1:])):
                self.inter_feat[start:end] = self.inter_feat[start:end].sort_values(
                    by=[self.fuid, self.ftime] if self.ftime in self.inter_feat 
                    else self.fuid)
                ucnts[i] = self.inter_feat[start:end][self.fuid].groupby(
                    self.inter_feat[self.fuid], sort=True).count().values
            self.inter_feat.sort_values(by=[self.fuid], inplace=True, kind='mergesort')
            self.inter_feat.reset_index(drop=True, inplace=True)
            ucnts = ucnts.astype(int)
            ucnts = torch.from_numpy(ucnts.values)
            u_cumsum = ucnts[:, 1:].cumsum(dim=1)
            u_start = torch.hstack(
                [torch.tensor(0), u_cumsum[:, -1][:-1]]).view(-1, 1).cumsum(dim=0)
            splits = torch.hstack([u_start, u_cumsum + u_start])
            uids = ucnts[:, 0]
            if isinstance(self, AEDataset):
                splits = (splits, uids.view(-1, 1))
            else:
                splits = (splits.numpy(), uids)
        
=======
            if isinstance(self, UserDataset) or isinstance(self, SeqDataset):
                ucnts = pd.DataFrame({self.fuid : splits[1]})
                for i, (start, end) in enumerate(zip(splits_[:-1], splits_[1:])):
                    self.inter_feat[start:end] = self.inter_feat[start:end].sort_values(
                        by=[self.fuid, self.ftime] if self.ftime in self.inter_feat
                        else self.fuid)
                    ucnts[i] = self.inter_feat[start:end][self.fuid].groupby(
                        self.inter_feat[self.fuid], sort=True).count().values
                self.inter_feat.sort_values(by=[self.fuid], inplace=True, kind='mergesort')
                self.inter_feat.reset_index(drop=True, inplace=True)
                ucnts = ucnts.astype(int)
                ucnts = torch.from_numpy(ucnts.values)
                u_cumsum = ucnts[:, 1:].cumsum(dim=1)
                u_start = torch.hstack([torch.tensor(0), u_cumsum[:, -1][:-1]]).view(-1, 1).cumsum(dim=0)
                splits = torch.hstack([u_start, u_cumsum + u_start])
                uids = ucnts[:, 0]
                if isinstance(self, UserDataset):
                    splits = (splits, uids.view(-1, 1))
                else:
                    splits = (splits.numpy(), uids)
            else:
                for start, end in zip(splits_[:-1], splits_[1:]):
                    self.inter_feat[start:end] = self.inter_feat[start:end].sort_values(
                        by=[self.fuid, self.ftime] if self.ftime in self.inter_feat
                        else self.fuid)

>>>>>>> 88d5ba7e

        self.dataframe2tensors()
        datasets = [self._copy(_) for _ in self._get_data_idx(splits)]
        user_hist, user_count = datasets[0].get_hist(True)
        for d in datasets[:2]:
            d.user_hist = user_hist
            d.user_count = user_count
        if len(datasets) > 2:
            assert len(datasets) == 3
            uh, uc = datasets[1].get_hist(True)
            uh = torch.cat((user_hist, uh), dim=-1).sort(dim=-1, descending=True).values
            uc = uc + user_count
            datasets[-1].user_hist = uh
            datasets[-1].user_count = uc
        return datasets

    def dataframe2tensors(self):
        r"""Convert the data type from TensorFrame to Tensor
        """
        self.inter_feat = TensorFrame.fromPandasDF(self.inter_feat, self)
        self.user_feat = TensorFrame.fromPandasDF(self.user_feat, self)
        self.item_feat = TensorFrame.fromPandasDF(self.item_feat, self)
        if hasattr(self, 'network_feat'):
            for i in range(len(self.network_feat)):
                self.network_feat[i] = TensorFrame.fromPandasDF(
                    self.network_feat[i], self)

    def train_loader(self, batch_size, shuffle=True, num_workers=0, drop_last=False, ddp=False):
        r"""Return a dataloader for training.

        Args:
            batch_size(int): the batch size for training data.

            shuffle(bool,optimal): set to True to have the data reshuffled at every epoch. Default:``True``.

            num_workers(int, optimal): how many subprocesses to use for data loading. ``0`` means that the data will be loaded in the main process. (default: ``1``)

            drop_last(bool, optimal): set to True to drop the last mini-batch if the size is smaller than given batch size. Default: ``False``

            load_combine(bool, optimal): set to True to combine multiple loaders as :doc:`ChainedDataLoader <chaineddataloader>`. Default: ``False``

        Returns:
            list or ChainedDataLoader: list of loaders if load_combine is True else ChainedDataLoader.

        .. note::
            Due to that index is used to shuffle the dataset and the data keeps remained, `num_workers > 0` may get slower speed.
        """
        self.eval_mode = False # set mode to training.
        return self.loader(batch_size, shuffle, num_workers, drop_last, ddp)

    def loader(self, batch_size, shuffle=True, num_workers=1, drop_last=False, ddp=False):
        # if not ddp:
        if self.data_index.dim() > 1:  # has sample_length
            sampler = SortedDataSampler(self, batch_size, shuffle, drop_last)
        else:
            sampler = DataSampler(self, batch_size, shuffle, drop_last)

        if ddp:
            sampler = DistributedSamplerWrapper(sampler, shuffle=False)

        output = DataLoader(self, sampler=sampler, batch_size=None,
                            shuffle=False, num_workers=num_workers,
                            persistent_workers=False)

        # if ddp:
        #     sampler = torch.utils.data.distributed.DistributedSampler(self, shuffle=shuffle, drop_last=drop_last)
        #     output = DataLoader(self, sampler=sampler, batch_size=batch_size, num_workers=num_workers)
        return output

    @property
    def sample_length(self):
        if self.data_index.dim() > 1:
            return self.data_index[:, 2] - self.data_index[:, 1]
        else:
            raise ValueError('can not compute sample length for this dataset')

    def eval_loader(self, batch_size, num_workers=0, ddp=False):
        self.eval_mode = True
        if not getattr(self, 'fmeval', False):
            # if ddp:
            #     sampler = torch.utils.data.distributed.DistributedSampler(self, shuffle=False)
            #     output = DataLoader(
            #         self, sampler=sampler, batch_size=batch_size, num_workers=num_workers)
            # else:
            sampler = SortedDataSampler(self, batch_size)
            if ddp:
                sampler = DistributedSamplerWrapper(sampler, shuffle=False)
            output = DataLoader(
                self, sampler=sampler, batch_size=None, shuffle=False,
                num_workers=num_workers, persistent_workers=False)
            return output
        else:
            self.eval_mode = True
            return self.loader(batch_size, shuffle=False, num_workers=num_workers, ddp=ddp)

    def drop_feat(self, keep_fields):
        if keep_fields is not None and len(keep_fields) > 0:
            fields = set(keep_fields)
            fields.add(self.frating)
            for feat in self._get_feat_list():
                feat.del_fields(fields)
            if 'user_hist' in fields:
                self.user_feat.add_field('user_hist', self.user_hist)
            if 'item_hist' in fields:
                self.item_feat.add_field('item_hist', self.get_hist(False))

    def get_hist(self, isUser=True):
        r"""Get user or item interaction history.

        Args:
            isUser(bool, optional): Default: ``True``.

        Returns:
            torch.Tensor: padded user or item hisoty.

            torch.Tensor: length of the history sequence.
        """
        user_array = self.inter_feat.get_col(self.fuid)[self.inter_feat_subset]
        item_array = self.inter_feat.get_col(self.fiid)[self.inter_feat_subset]
        sorted, index = torch.sort(user_array if isUser else item_array)
        user_item, count = torch.unique_consecutive(sorted, return_counts=True)
        list_ = torch.split(
            item_array[index] if isUser else user_array[index], tuple(count.numpy()))
        tensors = [torch.tensor([], dtype=torch.int64) for _ in range(
            self.num_users if isUser else self.num_items)]
        for i, l in zip(user_item, list_):
            tensors[i] = l
        user_count = torch.tensor([len(e) for e in tensors])
        tensors = pad_sequence(tensors, batch_first=True)
        return tensors, user_count

    def get_network_field(self, network_id, feat_id, field_id):
        """
        Returns the specified field name in some network.
        For example, if the head id field is in the first feat of KG network and is the first column of the feat and the index of KG network is 1.
        To get the head id field, the method can be called like this ``train_data.get_network_field(1, 0, 0)``.

        Args:
            network_id(int) : the index of network corresponding to the dataset configuration file.
            feat_id(int): the index of the feat in the network.
            field_id(int): the index of the wanted field in above feat.

        Returns:
            field(str): the wanted field.
        """
        return self.config['network_feat_field'][network_id][feat_id][field_id].split(':')[0]

    @property
    def inter_feat_subset(self):
        r""" Data index.
        """
        if self.data_index.dim() > 1:
            return torch.cat([torch.arange(s, e) for s, e in zip(self.data_index[:, 1], self.data_index[:, 2])])
        else:
            return self.data_index

    @property
    def item_freq(self):
        r""" Item frequency (or popularity).

        Returns:
            torch.Tensor: ``[num_items,]``. The times of each item appears in the dataset.
        """
        if not hasattr(self, 'data_index'):
            raise ValueError(
                'please build the dataset first by call the build method')
        l = self.inter_feat.get_col(self.fiid)[self.inter_feat_subset]
        it, count = torch.unique(l, return_counts=True)
        it_freq = torch.zeros(self.num_items, dtype=torch.int64)
        it_freq[it] = count
        return it_freq

    @property
    def num_users(self):
        r"""Number of users.

        Returns:
            int: number of users.
        """
        return self.num_values(self.fuid)

    @property
    def num_items(self):
        r"""Number of items.

        Returns:
            int: number of items.
        """
        return self.num_values(self.fiid)

    @property
    def num_inters(self):
        r"""Number of total interaction numbers.

        Returns:
            int: number of interactions in the dataset.
        """
        return len(self.inter_feat)

    def num_values(self, field):
        r"""Return number of values in specific field.

        Args:
            field(str): the field to be counted.

        Returns:
            int: number of values in the field.

        .. note::
            This method is used to return ``num_items``, ``num_users`` and ``num_inters``.
        """
        if 'token' not in self.field2type[field]:
            return self.field2maxlen[field]
        else:
            return len(self.field2tokens[field])


class UserDataset(TripletDataset):
    def build(
            self,
            binarized_rating_thres: float = None,
            fmeval: bool = False,
            neg_count: int = None,
            sampler: str = None,
            shuffle: bool = True,
            split_mode: str = 'user_entry',
            split_ratio: List = [0.8, 0.1, 0.1],
            **kwargs
        ):
        """Build dataset.

        Args:
            ratio_or_num(numeric): split ratio for data preparition. If given list of float, the dataset will be splited by ratio. If given a integer, leave-n method will be used.

            shuffle(bool, optional): set True to reshuffle the whole dataset before split. Default: ``True``

            split_mode(str, optional): controls the split mode. If set to ``user_entry``, then the interactions of each user will be splited into 3 cut.
            If ``entry``, then dataset is splited by interactions. If ``user``, all the users will be splited into 3 cut. Default: ``user_entry``

            fmeval(bool, optional): if True, the data for evaluation would be single interactions per sample. Otherwise, it would be one user per sample. Default: ``False``

        Returns:
            list or ChainedDataLoader: list of loaders if load_combine is True else ChainedDataLoader.
        """
        self.split_mode = split_mode
        self._init_sampler(sampler, neg_count)
        return self._build(split_ratio, shuffle, split_mode, False, binarized_rating_thres)

    def _get_data_idx(self, splits):
        splits, uids = splits
        # filter out users whose behaviors are not in valid and test data,
        # otherwise it will cause nan in metric calculation such as recall.
        # usually the reason is that the number of behavior is too small due to the sparsity.
        if self.split_mode == 'user_entry':
            mask = splits[:, 1] < splits[:, 2]
            splits, uids = splits[mask], uids[mask]
            data_idx = [list(zip(splits[:, i-1], splits[:, i]))
                        for i in range(1, splits.shape[1])]
            data_idx = [torch.tensor([[u, *e] for e, u in zip(_, uids)])
                        for _ in data_idx]
            data = [torch.cat((data_idx[0], data_idx[i]), -1)
                    for i in range(len(data_idx))]
        elif self.split_mode == 'entry':
            data_idx = [torch.hstack([uids, splits[:,i:i+2]])
                        for i in range(splits.shape[1] - 1)]
            data = [torch.cat((data_idx[0], data_idx[i]), -1)
                    for i in range(len(data_idx))]

        return data

    def __getitem__(self, index):
        idx = self.data_index[index]
        data = {self.fuid: idx[:, 0]}
        data.update(self.user_feat[data[self.fuid]])
        for i, n in enumerate(['in_', '']):
            start = idx[:, i * 3 + 1]
            end = idx[:, i * 3 + 2]
            lens = end - start
            l = torch.cat([torch.arange(s, e) for s, e in zip(start, end)])
            d = self.inter_feat[l]
            for k in d:
                d[k] = pad_sequence(d[k].split(
                    tuple(lens.numpy())), batch_first=True)
            d.update(self.item_feat[d[self.fiid]])
            for k, v in d.items():
                if k != self.fuid:
                    data[n+k] = v

        if self.eval_mode and 'user_hist' not in data:
            data['user_hist'] = data['in_'+self.fiid]
        else:
            if self.neg_count is not None:
                if self.neg_count > 0:
                    data = self._get_neg_data(data)
        return data

    @property
    def inter_feat_subset(self):
        index = torch.cat([torch.arange(s, e) for s, e in zip(
            self.data_index[:, -2], self.data_index[:, -1])])
        return index


class SeqDataset(TripletDataset):
    @property
    def drop_dup(self):
        return False

    def build(
            self,
            binarized_rating_thres: float = None,
            fmeval: bool = False,
            neg_count: int = None,
            sampler: str = None,
            shuffle: bool = True,
            split_mode: str = 'user_entry',
            split_ratio: int = 2,
            test_rep=True,
            train_rep=True,
            **kwargs
        ):
        self.test_rep = test_rep
        self.train_rep = (train_rep and test_rep)
        self.split_mode = split_mode
        self._init_sampler(sampler, neg_count)
        return self._build(split_ratio, False, split_mode, test_rep, binarized_rating_thres)

    def _get_data_idx(self, splits):
        splits, uids = splits
        maxlen = self.config['max_seq_len'] or (splits[:, -1] - splits[:, 0]).max()

        def keep_first_item(dix, part):
            if ((dix == 0) and self.train_rep) or ((dix > 0) and self.test_rep):
                return part
            else:
                return part[self.first_item_idx.iloc[part[:, -1]].values]

        def get_slice(sp, u):
            data = np.array([[u, max(sp[0], i - maxlen), i]
                            for i in range(sp[0], sp[-1])], dtype=np.int64)
            sp -= sp[0]
            return np.split(data[1:], sp[1:-1]-1)
        output = [get_slice(sp, u) for sp, u in zip(splits, uids)]
        output = [torch.from_numpy(np.concatenate(_)) for _ in zip(*output)] # [[user, start, end]]
        output = [keep_first_item(dix, _) for dix, _ in enumerate(output)]
        return output

    def _get_pos_data(self, index):
        idx = self.data_index[index]
        data = {self.fuid: idx[:, 0]}
        data.update(self.user_feat[data[self.fuid]])
        target_data = self.inter_feat[idx[:, 2]]
        target_data.update(self.item_feat[target_data[self.fiid]])
        start = idx[:, 1]
        end = idx[:, 2]
        lens = end - start
        data['seqlen'] = lens
        l = torch.cat([torch.arange(s, e) for s, e in zip(start, end)])
        source_data = self.inter_feat[l]
        for k in source_data:
            source_data[k] = pad_sequence(source_data[k].split(
                tuple(lens.numpy())), batch_first=True)
        source_data.update(self.item_feat[source_data[self.fiid]])

        for n, d in zip(['in_', ''], [source_data, target_data]):
            for k, v in d.items():
                if k != self.fuid:
                    data[n+k] = v
        return data

    @property
    def inter_feat_subset(self):
        return self.data_index[:, -1]


class FullSeqDataset(SeqDataset):
    def _get_data_idx(self, splits):
        splits, uids = splits
        maxlen = self.config['max_seq_len'] or (splits[:, -1] - splits[:, 0]).max()

        def get_slice(sp, u):
            sp[1:] = sp[1:] - 1
            data = [np.array([[u, max(sp[0], sp[1]-maxlen), sp[1]]])]
            data += [np.array([[u, max(s-maxlen, sp[0]), s]]) for s in sp[2:]]
            return data
        output = [get_slice(sp, u) for sp, u in zip(splits, uids)]
        output = [torch.from_numpy(np.concatenate(_)) for _ in zip(*output)]
        return output


class SeqToSeqDataset(SeqDataset):

    def _get_data_idx(self, splits):
        # bug to fix : "user" split mode
        # split: [start, train_end, valid_end, test_end]
        splits, uids = splits
        maxlen = self.config['max_seq_len'] or (splits[:, -1] - splits[:, 0]).max()

        def keep_first_item(dix, part):
            # self.drop_dup is set to False in SeqDataset
            if ((dix == 0) and self.train_rep) or ((dix > 0) and self.test_rep):
                return part
            else:
                return part[self.first_item_idx.iloc[part[:, -1]].values]

        def get_slice(sp, u):
            # the length of the train slice should be maxlen + 1 to get train data with length maxlen
            data = [np.array([[u, max(sp[0], i - 1 - maxlen), i - 1]]) if (i - 1) > (max(sp[0], i - 1 - maxlen)) \
                else np.array([], dtype=np.int64).reshape((0, 3)) for i in sp[1:]]
            return tuple(data)

        output = [get_slice(sp, u) for sp, u in zip(splits, uids)]
        output = [torch.from_numpy(np.concatenate(_)) for _ in zip(*output)]
        output = [keep_first_item(dix, _) for dix, _ in enumerate(output)] # figure out
        return output

    def _get_pos_data(self, index):
        # training:
        # source: interval [idx[:, 1], idx[:, 2] - 1]
        # target: interval [idx[:, 1] + 1, idx[:, 2]]
        # valid/test:
        # source: interval [idx[:, 1], idx[:, 2] - 1]
        # target: idx[:, 2]
        idx = self.data_index[index]
        data = {self.fuid: idx[:, 0]}
        data.update(self.user_feat[data[self.fuid]])
        start = idx[:, 1]
        end = idx[:, 2]
        lens = end - start
        data['seqlen'] = lens
        l_source = torch.cat([torch.arange(s, e) for s, e in zip(start, end)])
        # source_data
        source_data = self.inter_feat[l_source]
        for k in source_data:
            source_data[k] = pad_sequence(source_data[k].split(
                tuple(lens.numpy())), batch_first=True)
        source_data.update(self.item_feat[source_data[self.fiid]])
        # target_data
        if not self.eval_mode:
            l_target = l_source + 1
            target_data = self.inter_feat[l_target]
            for k in target_data:
                target_data[k] = pad_sequence(target_data[k].split(
                    tuple(lens.numpy())), batch_first=True)
            target_data.update(self.item_feat[target_data[self.fiid]])
        else:
            target_data = self.inter_feat[idx[:, 2]]
            target_data.update(self.item_feat[target_data[self.fiid]])

        for n, d in zip(['in_', ''], [source_data, target_data]):
            for k, v in d.items():
                if k != self.fuid:
                    data[n+k] = v
        return data

    @property
    def inter_feat_subset(self):
        """self.data_index : [num_users, 3]
        The intervel in data_index is both closed.
        data_index only includes interactions in the truncated sequence of a user, instead of all interactions.
        Return:
            torch.tensor: the history index in inter_feat. shape: [num_interactions_in_train]
        """
        start = self.data_index[:, 1]
        end = self.data_index[:, 2]
        return torch.cat([torch.arange(s, e + 1, dtype=s.dtype) for s, e in zip(start, end)], dim=0)

    def loader(self, batch_size, shuffle=True, num_workers=1, drop_last=False, ddp=False):
        # if not ddp:
        # Don't use SortedSampler here, it may hurt the performence of the model.
        sampler = DataSampler(self, batch_size, shuffle, drop_last)
        if ddp:
            sampler = DistributedSamplerWrapper(sampler, shuffle=False)

        output = DataLoader(self, sampler=sampler, batch_size=None,
                            shuffle=False, num_workers=num_workers,
                            persistent_workers=False)
        return output


class TensorFrame(Dataset):
    r"""The main data structure used to save interaction data in RecStudio dataset.

    TensorFrame class can be regarded as one enhanced dict, which contains several fields of data (like: ``user_id``, ``item_id``, ``rating`` and so on).
    And TensorFrame have some useful strengths:

    - Generated from pandas.DataFrame directly.

    - Easy to get/add/remove fields.

    - Easy to get each interaction information.

    - Compatible for torch.utils.data.DataLoader, which provides a loader method to return batch data.
    """
    @classmethod
    def fromPandasDF(cls, dataframe, dataset):
        r"""Get a TensorFrame from a pandas.DataFrame.

        Args:
            dataframe(pandas.DataFrame): Dataframe read from csv file.
            dataset(recstudio.data.TripletDataset): target dataset where the TensorFrame is used.

        Return:
            recstudio.data.TensorFrame: the TensorFrame get from the dataframe.
        """
        data = {}
        fields = []
        length = len(dataframe.index)
        for field in dataframe:
            fields.append(field)
            ftype = dataset.field2type[field]
            value = dataframe[field]
            if ftype == 'token_seq':
                seq_data = [torch.from_numpy(
                    d[:dataset.field2maxlen[field]]) for d in value]
                data[field] = pad_sequence(seq_data, batch_first=True)
            elif ftype == 'float_seq':
                seq_data = [torch.from_numpy(
                    d[:dataset.field2maxlen[field]]) for d in value]
                data[field] = pad_sequence(seq_data, batch_first=True)
            elif ftype == 'token':
                data[field] = torch.from_numpy(
                    dataframe[field].to_numpy(np.int64))
            else:
                data[field] = torch.from_numpy(
                    dataframe[field].to_numpy(np.float32))
        return cls(data, length, fields)

    def __init__(self, data, length, fields):
        self.data = data
        self.length = length
        self.fields = fields

    def get_col(self, field):
        r"""Get data from the specific field.

        Args:
            field(str): field name.

        Returns:
            torch.Tensor: data of corresponding filed.
        """
        return self.data[field]

    def __len__(self):
        return self.length

    def __getitem__(self, idx):
        ret = {}
        for field, value in self.data.items():
            ret[field] = value[idx]
        return ret

    def del_fields(self, keep_fields):
        r"""Delete fields that are *not in* ``keep_fields``.

        Args:
            keep_fields(list[str],set[str] or dict[str]): the fields need to remain.
        """
        fields = copy.deepcopy(self.fields)
        for f in fields:
            if f not in keep_fields:
                self.fields.remove(f)
                del self.data[f]

    def loader(self, batch_size, shuffle=False, num_workers=1, drop_last=False):
        r"""Create dataloader.

        Args:
            batch_size(int): batch size for mini batch.

            shuffle(bool, optional): whether to shuffle the whole data. (default `False`).

            num_workers(int, optional): how many subprocesses to use for data loading. ``0`` means that the data will be loaded in the main process. (default: `1`).

            drop_last(bool, optinal): whether to drop the last mini batch when the size is smaller than the `batch_size`.

        Returns:
            torch.utils.data.DataLoader: the dataloader used to load all the data in the TensorFrame.
        """
        sampler = DataSampler(self, batch_size, shuffle, drop_last)
        output = DataLoader(self, sampler=sampler, batch_size=None,
                            shuffle=False, num_workers=num_workers,
                            persistent_workers=False)
        return output

    def add_field(self, field, value):
        r"""Add field to the TensorFrame.

        Args:
            field(str): the field name to be added.

            value(torch.Tensor): the value of the field.
        """
        self.data[field] = value

    def reindex(self, idx):
        r"""Shuffle the data according to the given `idx`.

        Args:
            idx(numpy.ndarray): the given data index.

        Returns:
            recstudio.data.TensorFrame: a copy of the TensorFrame after reindexing.
        """
        output = copy.deepcopy(self)
        for f in output.fields:
            output.data[f] = output.data[f][idx]
        return output


class DataSampler(Sampler):
    r"""Data sampler to return index for batch data.

    The datasampler generate batches of index in the `data_source`, which can be used in dataloader to sample data.

    Args:
        data_source(Sized): the dataset, which is required to have length.

        batch_size(int): batch size for each mini batch.

        shuffle(bool, optional): whether to shuffle the dataset each epoch. (default: `True`)

        drop_last(bool, optional): whether to drop the last mini batch when the size is smaller than the `batch_size`.(default: `False`)

        generator(optinal): generator to generate rand numbers. (default: `None`)
    """

    def __init__(self, data_source: Sized, batch_size, shuffle=True, drop_last=False, generator=None):
        self.data_source = data_source
        self.batch_size = batch_size
        self.drop_last = drop_last
        self.shuffle = shuffle
        self.generator = generator

    def __iter__(self):
        n = len(self.data_source)
        if self.generator is None:
            generator = torch.Generator()
            generator.manual_seed(
                int(torch.empty((), dtype=torch.int64).random_().item()))
        else:
            generator = self.generator

        if self.shuffle:
            output = torch.randperm(
                n, generator=generator).split(self.batch_size)
        else:
            output = torch.arange(n).split(self.batch_size)
        if self.drop_last and len(output[-1]) < self.batch_size:
            yield from output[:-1]
        else:
            yield from output

    def __len__(self):
        if self.drop_last:
            return len(self.data_source) // self.batch_size
        else:
            return (len(self.data_source) + self.batch_size - 1) // self.batch_size


class SortedDataSampler(Sampler):
    r"""Data sampler to return index for batch data, aiming to collect data with similar lengths into one batch.

    In order to save memory in training producure, the data sampler collect data point with similar length into one batch.

    For example, in sequential recommendation, the interacted item sequence of different users may vary differently, which may cause
    a lot of padding. By considering the length of each sequence, gathering those sequence with similar lengths in the same batch can
    tackle the problem.

    If `shuffle` is `True`, length of sequence and the random index are combined together to reduce padding without randomness.

    Args:
        data_source(Sized): the dataset, which is required to have length.

        batch_size(int): batch size for each mini batch.

        shuffle(bool, optional): whether to shuffle the dataset each epoch. (default: `True`)

        drop_last(bool, optional): whether to drop the last mini batch when the size is smaller than the `batch_size`.(default: `False`)

        generator(optinal): generator to generate rand numbers. (default: `None`)
    """

    def __init__(self, data_source: Sized, batch_size, shuffle=False, drop_last=False, generator=None):
        self.data_source = data_source
        self.batch_size = batch_size
        self.drop_last = drop_last
        self.shuffle = shuffle
        self.generator = generator

    def __iter__(self):
        n = len(self.data_source)
        if self.shuffle:
            output = torch.div(torch.randperm(n), (self.batch_size * 10), rounding_mode='floor')
            output = self.data_source.sample_length + output * \
                (self.data_source.sample_length.max() + 1)
        else:
            output = self.data_source.sample_length
        output = torch.sort(output).indices
        output = output.split(self.batch_size)
        if self.drop_last and len(output[-1]) < self.batch_size:
            yield from output[:-1]
        else:
            yield from output

    def __len__(self):
        if self.drop_last:
            return len(self.data_source) // self.batch_size
        else:
            return (len(self.data_source) + self.batch_size - 1) // self.batch_size


class ChainedDataLoader:
    r"""ChainedDataLoader aims to combine several loaders in a chain.

    In some cases, several different dataloaders are used for one algorithm.

    Args:
        loaders(list[torch.utils.data.DataLoader]): list of dataloaders.

        nepoch(list or numpy.ndarray, optional): list with the same length as loaders, controls how many epochs each dataloader iterates for. (default: `None`)
    """

    def __init__(self, loaders, nepoch=None) -> None:
        self.loaders = loaders
        self.epoch = -1
        nepoch = np.ones(len(loaders)) if nepoch is None else np.array(nepoch)
        self.iter_idx = np.concatenate(
            [np.repeat(i, c) for i, c in enumerate(nepoch)])

    def __iter__(self):
        self.epoch += 1
        return iter(self.loaders[self.iter_idx[self.epoch % len(self.iter_idx)]])


class CombinedLoaders(object):
    def __init__(self, loaders) -> None:
        r"""
        The first loader is the main loader.
        """
        self.loaders = loaders

    def __len__(self):
        return len(self.loaders[0])

    def __iter__(self):
        for i, l in enumerate(self.loaders):
            self.loaders[i] = iter(l)
        return self

    def __next__(self):
        batch = next(self.loaders[0])
        for i, l in enumerate(self.loaders[1:]):
            try:
                batch.update(next(l))
            except StopIteration:
                self.loaders[i+1] = iter(self.loaders[i+1])
                batch.update(next(self.loaders[i+1]))
        return batch


class DatasetFromSampler(Dataset):
    """Dataset to create indexes from `Sampler`.
    Args:
        sampler: PyTorch sampler
    """

    def __init__(self, sampler: Sampler):
        """Initialisation for DatasetFromSampler."""
        self.sampler = sampler
        self.sampler_list = None

    def __getitem__(self, index: int):
        """Gets element of the dataset.
        Args:
            index: index of the element in the dataset
        Returns:
            Single element by index
        """
        if self.sampler_list is None:
            self.sampler_list = list(self.sampler)
        return self.sampler_list[index]

    def __len__(self) -> int:
        """
        Returns:
            int: length of the dataset
        """
        return len(self.sampler)


class DistributedSamplerWrapper(DistributedSampler):
    """
    Wrapper over `Sampler` for distributed training.
    Allows you to use any sampler in distributed mode.
    It is especially useful in conjunction with
    `torch.nn.parallel.DistributedDataParallel`. In such case, each
    process can pass a DistributedSamplerWrapper instance as a DataLoader
    sampler, and load a subset of subsampled data of the original dataset
    that is exclusive to it.
    .. note::
        Sampler is assumed to be of constant size.
    """

    def __init__(
        self,
        sampler,
        num_replicas: Optional[int] = None,
        rank: Optional[int] = None,
        shuffle: bool = True,
    ):
        """
        Args:
            sampler: Sampler used for subsampling
            num_replicas (int, optional): Number of processes participating in
                distributed training
            rank (int, optional): Rank of the current process
                within ``num_replicas``
            shuffle (bool, optional): If true (default),
                sampler will shuffle the indices
        """
        super(DistributedSamplerWrapper, self).__init__(
            DatasetFromSampler(sampler),
            num_replicas=num_replicas,
            rank=rank,
            shuffle=shuffle,
        )
        self.sampler = sampler

    def __iter__(self) -> Iterator[int]:
        """Iterate over sampler.
        Returns:
            python iterator
        """
        self.dataset = DatasetFromSampler(self.sampler)
        indexes_of_indexes = super().__iter__()
        subsampler_indexes = self.dataset
        return iter(itemgetter(*indexes_of_indexes)(subsampler_indexes))


def uniform_sampling(
        num_queries: int,
        num_items: int,
        num_neg: int,
        user_hist: torch.Tensor = None,
        device='cpu',
        backend='multinomial',  # ['numpy', 'torch']
    ):
    if user_hist is None:
        neg_idx = torch.randint(1, num_items, size=(num_queries, num_neg), device=device)
        return neg_idx
    else:
        device = user_hist.device
        if backend == 'multinomial':
            weight = torch.ones(size=(num_queries, num_items), device=device)
            _idx = torch.arange(user_hist.size(0), device=device).view(-1, 1).expand_as(user_hist)
            weight[_idx, user_hist] = 0.0
            neg_idx = torch.multinomial(weight, num_neg, replacement=True)
        elif backend == 'numpy':
            user_hist_np = user_hist.cpu().numpy()
            neg_idx_np = np.zeros(shape=(num_queries * num_neg))
            isin_id = np.arange(num_queries * num_neg)
            while len(isin_id) > 0:
                neg_idx[isin_id] = np.random.randint(1, num_items, len(isin_id))
                isin_id = torch.tensor(
                    [id for id in isin_id if neg_idx[id] in user_hist_np[id // num_neg]])
            neg_idx = torch.tensor(neg_idx_np, dtype=torch.long, device=device)
        elif backend == 'torch':
            neg_idx = user_hist.new_zeros(size=(num_queries * num_neg))
            isin_id = torch.arange(neg_idx.size(0), device=device)
            while len(isin_id) > 0:
                neg_idx[isin_id] = torch.randint(1, num_items, size=(len(isin_id)), device=device)
                isin_id = torch.tensor(
                    [id for id in isin_id if neg_idx[id] in user_hist[id // num_neg]], device=device)
        return neg_idx<|MERGE_RESOLUTION|>--- conflicted
+++ resolved
@@ -417,11 +417,7 @@
 
 
     def _filter(self, min_user_inter, min_item_inter):
-<<<<<<< HEAD
-        self._filter_ratings()
-=======
         self._filter_ratings(self.config.get('low_rating_thres', None))
->>>>>>> 88d5ba7e
         item_list = self.inter_feat[self.fiid]
         item_idx_list, items = pd.factorize(item_list)
         user_list = self.inter_feat[self.fuid]
@@ -897,11 +893,10 @@
 
         splits_ = splits[0][0]
         if split_mode == 'entry':
-<<<<<<< HEAD
             ucnts = pd.DataFrame({self.fuid : splits[1]})
             for i, (start, end) in enumerate(zip(splits_[:-1], splits_[1:])):
                 self.inter_feat[start:end] = self.inter_feat[start:end].sort_values(
-                    by=[self.fuid, self.ftime] if self.ftime in self.inter_feat 
+                    by=[self.fuid, self.ftime] if self.ftime in self.inter_feat
                     else self.fuid)
                 ucnts[i] = self.inter_feat[start:end][self.fuid].groupby(
                     self.inter_feat[self.fuid], sort=True).count().values
@@ -914,39 +909,11 @@
                 [torch.tensor(0), u_cumsum[:, -1][:-1]]).view(-1, 1).cumsum(dim=0)
             splits = torch.hstack([u_start, u_cumsum + u_start])
             uids = ucnts[:, 0]
-            if isinstance(self, AEDataset):
+            if isinstance(self, UserDataset):
                 splits = (splits, uids.view(-1, 1))
             else:
                 splits = (splits.numpy(), uids)
-        
-=======
-            if isinstance(self, UserDataset) or isinstance(self, SeqDataset):
-                ucnts = pd.DataFrame({self.fuid : splits[1]})
-                for i, (start, end) in enumerate(zip(splits_[:-1], splits_[1:])):
-                    self.inter_feat[start:end] = self.inter_feat[start:end].sort_values(
-                        by=[self.fuid, self.ftime] if self.ftime in self.inter_feat
-                        else self.fuid)
-                    ucnts[i] = self.inter_feat[start:end][self.fuid].groupby(
-                        self.inter_feat[self.fuid], sort=True).count().values
-                self.inter_feat.sort_values(by=[self.fuid], inplace=True, kind='mergesort')
-                self.inter_feat.reset_index(drop=True, inplace=True)
-                ucnts = ucnts.astype(int)
-                ucnts = torch.from_numpy(ucnts.values)
-                u_cumsum = ucnts[:, 1:].cumsum(dim=1)
-                u_start = torch.hstack([torch.tensor(0), u_cumsum[:, -1][:-1]]).view(-1, 1).cumsum(dim=0)
-                splits = torch.hstack([u_start, u_cumsum + u_start])
-                uids = ucnts[:, 0]
-                if isinstance(self, UserDataset):
-                    splits = (splits, uids.view(-1, 1))
-                else:
-                    splits = (splits.numpy(), uids)
-            else:
-                for start, end in zip(splits_[:-1], splits_[1:]):
-                    self.inter_feat[start:end] = self.inter_feat[start:end].sort_values(
-                        by=[self.fuid, self.ftime] if self.ftime in self.inter_feat
-                        else self.fuid)
-
->>>>>>> 88d5ba7e
+
 
         self.dataframe2tensors()
         datasets = [self._copy(_) for _ in self._get_data_idx(splits)]
