import copy
import os
import pickle
import logging
import warnings
from typing import *
from operator import itemgetter

import numpy as np
import pandas as pd
import scipy.sparse as ssp
import torch
from recstudio.utils import *
from torch.nn.utils.rnn import pad_sequence
from torch.utils.data import DataLoader, Dataset, Sampler
from torch.utils.data.distributed import DistributedSampler
from sklearn.preprocessing import *
import ast
import re

class TripletDataset(Dataset):
    r""" Dataset for Matrix Factorized Methods.

    The basic dataset class in RecStudio.
    """

    def __init__(self, name: str = 'ml-100k', config: Union[Dict, str] = None):
        r"""Load all data.

        Args:
            config(str): config file path or config dict for the dataset.

        Returns:
            recstudio.data.dataset.TripletDataset: The ingredients list.
        """
        self.name = name

        self.logger = logging.getLogger('recstudio')

        self.config = get_dataset_default_config(name)
        if config is not None:
            if isinstance(config, str):
                self.config.update(parser_yaml(config))
            elif isinstance(config, Dict):
                self.config.update(config)
            else:
                raise TypeError("expecting `config` to be Dict or string,"
                                f"while get {type(config)} instead.")

        cache_flag, data_dir = check_valid_dataset(self.name, self.config)
        if cache_flag:
            self.logger.info("Load dataset from cache.")
            self._load_cache(data_dir)
        else:
            self._init_common_field()
            self._load_all_data(data_dir, self.config['field_separator'])
            # first factorize user id and item id, and then filtering to
            # determine the valid user set and item set
            self._filter(self.config['min_user_inter'],
                         self.config['min_item_inter'])
            self._float_preprocess()
            self._map_all_ids()
            self._post_preprocess()
            if self.config['save_cache']:
                self._save_cache(md5(self.config))

        if not isinstance(self.frating, list):
            self._use_field = set([self.fuid, self.fiid, self.frating])
        else:
            self._use_field = set([self.fuid, self.fiid, *self.frating]) - {None}

    @property
    def field(self):
        return set(self.field2type.keys())

    @property
    def use_field(self):
        return self._use_field

    @use_field.setter
    def use_field(self, fields):
        self._use_field = set(fields)

    @property
    def drop_dup(self):
        return self.config.get("drop_dup", True)

    def _load_cache(self, path):
        with open(path, 'rb') as f:
            download_obj = pickle.load(f)
        for k in download_obj.__dict__:
            attr = getattr(download_obj, k)
            setattr(self, k, attr)

    def _save_cache(self, md: str):
        cache_dir = os.path.join(DEFAULT_CACHE_DIR, "cache")
        if not os.path.exists(cache_dir):
            os.makedirs(cache_dir)
        with open(os.path.join(cache_dir, md), 'wb') as f:
            pickle.dump(self, f)

    def _init_common_field(self):
        r"""Inits several attributes.
        """
        self.field2type = {}
        self.field2token2idx = {}
        self.field2tokens = {}
        self.field2maxlen = self.config['field_max_len'] or {}
        self.float_field_preprocess = {}
        if self.config['user_id_field'] is not None:
            self.fuid = self.config['user_id_field'].split(':')[0]
        else:
            self.fuid = None

        if self.config['item_id_field'] is not None:
            self.fiid = self.config['item_id_field'].split(':')[0]
        else:
            self.fiid = None

        if self.config['time_field'] is not None:
            self.ftime = self.config['time_field'].split(':')[0]
        else:
            self.ftime = None

        if self.config['rating_field'] is not None:
            if not isinstance(self.config['rating_field'], list):
                self.frating = self.config['rating_field'].split(':')[0]
            else:
                self.frating = [r.split(':')[0] for r in self.config['rating_field']]
        else:
            self.frating = None

    def __test__(self):
        feat = self.network_feat[1][-10:]
        print(feat)
        self._map_all_ids()
        feat1 = self._recover_unmapped_feature(self.network_feat[1])
        print(feat1[-10:])
        self._prepare_user_item_feat()
        feat2 = self._recover_unmapped_feature(self.network_feat[1])[-10:]
        print(feat2)

    def __repr__(self):
        info = {"interaction": {}}
        feat = {"interaction": self.inter_feat}
        if self.fuid is not None:
            info["user"] = {}
            feat["user"] = self.user_feat
        if self.fiid is not None:
            info["item"] = {}
            feat["item"] = self.item_feat
        max_num_fields = 0
        max_len_field = max([len(f) for f in self.field]+[len("token_seq")]) + 1

        for k in info:
            info[k]['field'] = list(feat[k].fields)
            info[k]['type'] = [self.field2type[f] for f in info[k]['field']]
            info[k]['##'] = [str(self.num_values(f)) if "token" in t else "-"
                             for f, t in zip(info[k]['field'], info[k]['type'])]
            max_num_fields = max(max_num_fields, len(info[k]['field'])) + 1

        info_str = f"\n{set_color('Dataset Info','green')}: \n"
        info_str += "\n" + "=" * (max_len_field*max_num_fields) + '\n'
        for k in info:
            info_str += set_color(k + ' information: \n', 'blue')
            for k, v in info[k].items():
                info_str += "{}".format(set_color(k, 'yellow')) + " " * (max_len_field-len(k))
                info_str += "".join(["{}".format(i)+" "*(max_len_field-len(i)) for i in v])
                info_str += "\n"
            info_str += "=" * (max_len_field*max_num_fields) + '\n'
        info_str += "{}: {}\n".format(set_color('Total Interactions', 'blue'), self.num_inters)
        if self.fuid is not None and self.fiid is not None:
            info_str += "{}: {:.6f}\n".format(set_color('Sparsity', 'blue'),
                                            (1-self.num_inters / ((self.num_items-1)*(self.num_users-1))))
        info_str += "=" * (max_len_field*max_num_fields) + '\n'
        info_str += color_dict_normal(self.float_field_preprocess, False)
        return info_str

    def _filter_ratings(self, thres: Union[float, List[float]] = None):
        """Filter out the interactions whose ratings are below thres.

        Args:
            thres(float): threshold for filtering. If the threshold is None,
                filtering operation is closed.
        """
        if thres is not None:
            if not isinstance(self.frating, list):
                self.inter_feat = self.inter_feat[(self.inter_feat[self.frating] >= thres)]
            else:
                self.inter_feat = self.inter_feat[(self.inter_feat[self.frating] >= thres).all(axis=1)]
            self.inter_feat.reset_index(drop=True, inplace=True)

    def _load_all_data(self, data_dir, field_sep):
        r"""Load features for user, item, interaction and network."""
        # load interaction features
        inter_feat_path = os.path.join(
            data_dir, self.config['inter_feat_name'])
        self.inter_feat = self._load_feat(
            inter_feat_path, self.config['inter_feat_header'], field_sep, self.config['inter_feat_field'])
        self.inter_feat = self.inter_feat.dropna(how="any")
        if self.fuid is not None:
            self.inter_feat = self.inter_feat.dropna(how="any", subset=[self.fuid])
        if self.fiid is not None:
            self.inter_feat = self.inter_feat.dropna(how="any", subset=[self.fiid])
        if self.frating is None:
            # add ratings when implicit feedback
            self.frating = 'rating'
            self.inter_feat.insert(0, self.frating, 1)
            self.field2type[self.frating] = 'float'
            self.field2maxlen[self.frating] = 1

        # load user features
        self.user_feat = None
        if self.config['user_feat_name'] is not None:
            user_feat = []
            for _, user_feat_col in zip(self.config['user_feat_name'], self.config['user_feat_field']):
                user_feat_path = os.path.join(data_dir, _)
                user_f = self._load_feat(
                    user_feat_path, self.config['user_feat_header'], field_sep, user_feat_col)
                user_f.set_index(self.fuid, inplace=True)
                user_feat.append(user_f)
            self.user_feat = pd.concat(user_feat, axis=1)
            self.user_feat.reset_index(inplace=True)
            self._fill_nan(self.user_feat)

        self.item_feat = None
        if self.config['item_feat_name'] is not None:
            # load item features
            item_feat = []
            for _, item_feat_col in zip(self.config['item_feat_name'], self.config['item_feat_field']):
                item_feat_path = os.path.join(data_dir, _)
                item_f = self._load_feat(
                    item_feat_path, self.config['item_feat_header'], field_sep, item_feat_col)
                item_f.set_index(self.fiid, inplace=True)
                item_feat.append(item_f)
            # it is possible to generate nan, that should be filled with [pad]
            self.item_feat = pd.concat(item_feat, axis=1)
            self.item_feat.reset_index(inplace=True)
            self._fill_nan(self.item_feat)

        # load network features
        if self.config['network_feat_name'] is not None:
            self.network_feat = [None] * len(self.config['network_feat_name'])
            self.node_link = [None] * len(self.config['network_feat_name'])
            self.node_relink = [None] * len(self.config['network_feat_name'])
            self.mapped_fields = [[field.split(':')[0] if field != None else field for field in fields] for fields in self.config['mapped_feat_field']]
            for i, (name, fields) in enumerate(zip(self.config['network_feat_name'], self.config['network_feat_field'])):
                if len(name) == 2:
                    net_name, link_name = name
                    net_field, link_field = fields
                    link = self._load_feat(os.path.join(data_dir, link_name), self.config['network_feat_header'][i][1],
                                           field_sep, link_field, update_dict=False).to_numpy()
                    self.node_link[i] = dict(link)
                    self.node_relink[i] = dict(link[:, [1, 0]])
                    feat = self._load_feat(
                        os.path.join(data_dir, net_name), self.config['network_feat_header'][i][0], field_sep, net_field)
                    for j, col in enumerate(feat.columns):
                        if self.mapped_fields[i][j] != None:
                            feat[col] = [self.node_relink[i][id] if id in self.node_relink[i] else id for id in feat[col]]
                    self.network_feat[i] = feat
                else:
                    net_name, net_field = name[0], fields[0]
                    self.network_feat[i] = self._load_feat(
                        os.path.join(data_dir, net_name), self.config['network_feat_header'][i][0], field_sep, net_field)

    def _fill_nan(self, feat, mapped=False):
        r"""Fill the missing data in the original data.

        For token type, `[PAD]` token is used.
        For float type, the mean value is used.
        For token_seq type and float_seq, the empty numpy array is used.
        """
        for field in feat:
            ftype = self.field2type[field]
            if ftype == 'float':
                feat[field].fillna(value=feat[field].mean(), inplace=True)
            elif ftype == 'token':
                feat[field].fillna(value=0 if mapped else '[PAD]', inplace=True)
            elif ftype == 'token_seq':
                dtype = np.int64 if mapped else str
                feat[field] = \
                    feat[field].map(lambda x: np.array([], dtype=dtype) if isinstance(x, float) else x)
            elif ftype == 'float_seq':
                feat[field] = \
                    feat[field].map(lambda x: np.array([], dtype=np.float64) if isinstance(x, float) else x)
            else:
                raise ValueError(f'field type {ftype} is not supported. \
                    Only supports float, token, token_seq, float_seq.')

    def _load_feat(self, feat_path, header, sep, feat_cols, update_dict=True):
        r"""Load the feature from a given a feature file."""
        # fields, types_of_fields = zip(*( _.split(':') for _ in feat_cols))
        fields = []
        types_of_fields = []
        seq_seperators = {}
        for feat in feat_cols:
            s = feat.split(':')
            fields.append(s[0])
            types_of_fields.append(s[1])
            if len(s) == 3:
                seq_seperators[s[0]] = s[2].split('"')[1]

        dtype = [np.float64 if _ == 'float' else str for _ in types_of_fields]
        if update_dict:
            self.field2type.update(dict(zip(fields, types_of_fields)))

        if not "encoding_method" in self.config:
            self.config['encoding_method'] = 'utf-8'
        if self.config['encoding_method'] is None:
            self.config['encoding_method'] = 'utf-8'

        feat = pd.read_csv(feat_path, sep=sep, header=header, names=fields,
                           dtype=dict(zip(fields, dtype)), engine='python', index_col=False,
                           encoding=self.config['encoding_method'])[list(fields)]
        # seq_sep = self.config['seq_separator']
        for i, (col, t) in enumerate(zip(fields, types_of_fields)):
            if not t.endswith('seq'):
                if update_dict and (col not in self.field2maxlen):
                    self.field2maxlen[col] = 1
                continue
            feat[col].fillna(value='', inplace=True)
            cast = float if 'float' in t else str
            feat[col] = feat[col].map(
                lambda _: np.array(list(map(cast, filter(None, _.split(seq_seperators[col])))), dtype=cast)
            )
            if update_dict and (col not in self.field2maxlen):
                self.field2maxlen[col] = feat[col].map(len).max()
        return feat

    def _get_map_fields(self):
        #fields_share_space = self.config['fields_share_space'] or []
        if self.config['network_feat_name'] is not None:
            network_fields = {col: self.mapped_fields[i][j] for i, net in enumerate(self.network_feat) for j, col in enumerate(net.columns) if self.mapped_fields[i][j] != None}
        else:
            network_fields = {}
        fields_share_space = [[f] for f, t in self.field2type.items() if ('token' in t) and (f not in network_fields)]
        for k, v in network_fields.items():
            for field_set in fields_share_space:
                if v in field_set:
                    field_set.append(k)
        return fields_share_space

    def _get_feat_list(self):
        # if we have more features, please add here
        feat_list = []
        for feat in [self.inter_feat, self.user_feat, self.item_feat]:
            if feat is not None:
                feat_list.append(feat)
        
        if self.config['network_feat_name'] is not None:
            feat_list.extend(self.network_feat)
        # return list(feat for feat in feat_list if feat is not None)
        return feat_list

    def _float_preprocess(self):
        r"""Preprocess float fields."""
        
        def preprocess(col, preprocessor_str):
            preprocessor_dict = {
                'MinMaxScaler': MinMaxScaler,
                'StandardScaler': StandardScaler,
                'MaxAbsScaler': MaxAbsScaler,
                'RobustScaler': RobustScaler,
                'Normarlizer': Normalizer,
                'Binarizer': Binarizer,
                'KBinsDiscretizer': KBinsDiscretizer,
                'KernelCenterer': KernelCenterer,
                'QuantileTransformer': QuantileTransformer,
                'PowerTransformer': PowerTransformer,
                'SplineTransformer': SplineTransformer,
                'FunctionTransfomer': FunctionTransformer
            }
            if preprocessor_str == 'LogTransformer()':
                p = FunctionTransformer(np.log1p)
            else:
                preprocessor = re.findall(r'([a-zA-z]+)\(.*\)', preprocessor_str)[0]
                preprocessor = preprocessor_dict[preprocessor]
                args = re.findall(r'([a-z_]+)=(\d+\.?\d*|"[A-Za-z]+"|True|False|\(\d+\.?\d* \d+\.?\d*\))', preprocessor_str)
                if len(args) > 0:
                    kwargs = {}
                    for k, v in args:
                        if '(' not in v:
                            kwargs[k] = ast.literal_eval(v) 
                        else:
                            kwargs[k] = ast.literal_eval(v.replace(' ', ',')) 
                    p = preprocessor(**kwargs)
                else:
                    p = preprocessor()
            # p = eval(preprocessor_str)
            col = col.to_numpy().reshape(-1, 1)
            col = p.fit_transform(col)
            return col
        
        if self.config['float_field_preprocess'] is None:
            return
        
        for f in self.config['float_field_preprocess']:
            s = f.split(':')
            float_field = s[0]
            preprocessor = s[1]
            if float_field not in self.field or \
                self.field2type[float_field] != 'float':
                raise ValueError(f'{float_field} should be float type.')
            self.float_field_preprocess.update({float_field: preprocessor})
            
            for feat in self._get_feat_list():
                if float_field in feat.columns:
                    col = feat[float_field]
                    feat[float_field] = preprocess(col, preprocessor)   
                       
                    if 'binarizer' in preprocessor.lower() or \
                        'discretizer' in preprocessor.lower():       
                        self.field2type[float_field] = 'token'
                        feat[float_field] = feat[float_field].astype(str)
                

    def _map_all_ids(self):
        r"""Map tokens to index."""
        fields_share_space = self._get_map_fields()
        feat_list = self._get_feat_list()
        for field_set in fields_share_space:
            flag = self.config['network_feat_name'] is not None \
                and (self.fuid in field_set or self.fiid in field_set)
            token_list = []
            field_feat = [(field, feat, idx) for field in field_set
                          for idx, feat in enumerate(feat_list) if (feat is not None) and (field in feat)]
            for field, feat, _ in field_feat:
                if 'seq' not in self.field2type[field]:
                    token_list.append(feat[field].values)
                else:
                    token_list.append(feat[field].agg(np.concatenate))
            count_inter_user_or_item = sum(1 for x in field_feat if x[-1] < 3)
            split_points = np.cumsum([len(_) for _ in token_list])
            token_list = np.concatenate(token_list)
            tid_list, tokens = pd.factorize(token_list)
            max_user_or_item_id = np.max(
                tid_list[:split_points[count_inter_user_or_item-1]]) + 1 if flag else 0
            if '[PAD]' not in set(tokens):
                tokens = np.insert(tokens, 0, '[PAD]')
                tid_list = np.split(tid_list + 1, split_points[:-1])
                token2id = {tok: i for (i, tok) in enumerate(tokens)}
                max_user_or_item_id += 1
            else:
                token2id = {tok: i for (i, tok) in enumerate(tokens)}
                tid = token2id['[PAD]']
                tokens[tid] = tokens[0]
                token2id[tokens[0]] = tid
                tokens[0] = '[PAD]'
                token2id['[PAD]'] = 0
                idx_0, idx_1 = (tid_list == 0), (tid_list == tid)
                tid_list[idx_0], tid_list[idx_1] = tid, 0
                tid_list = np.split(tid_list, split_points[:-1])

            for (field, feat, idx), _ in zip(field_feat, tid_list):
                if field not in self.field2tokens:
                    if flag:
                        if (field in [self.fuid, self.fiid]):
                            self.field2tokens[field] = tokens[:max_user_or_item_id]
                            self.field2token2idx[field] = {
                                tokens[i]: i for i in range(max_user_or_item_id)}
                        else:
                            tokens_ori = self._get_ori_token(idx-3, tokens)
                            self.field2tokens[field] = tokens_ori
                            self.field2token2idx[field] = {
                                t: i for i, t in enumerate(tokens_ori)}
                    else:
                        self.field2tokens[field] = tokens
                        self.field2token2idx[field] = token2id
                if 'seq' not in self.field2type[field]:
                    feat[field] = _
                    feat[field] = feat[field].astype('Int64')
                else:
                    sp_point = np.cumsum(feat[field].agg(len))[:-1]
                    feat[field] = np.split(_, sp_point)

    def _get_ori_token(self, idx, tokens):
        if self.node_link[idx] is not None:
            return [self.node_link[idx][tok] if tok in self.node_link[idx] else tok for tok in tokens]
        else:
            return tokens

    def _prepare_user_item_feat(self):
        if self.user_feat is not None:
            self.user_feat.set_index(self.fuid, inplace=True)
            self.user_feat = self.user_feat.reindex(np.arange(self.num_users))
            self.user_feat.reset_index(inplace=True)
            self._fill_nan(self.user_feat, mapped=True)
        elif self.fuid is not None:
            self.user_feat = pd.DataFrame(
                {self.fuid: np.arange(self.num_users)})

        if self.item_feat is not None:
            self.item_feat.set_index(self.fiid, inplace=True)
            self.item_feat = self.item_feat.reindex(np.arange(self.num_items))
            self.item_feat.reset_index(inplace=True)
            self._fill_nan(self.item_feat, mapped=True)
        elif self.fiid is not None:
            self.item_feat = pd.DataFrame(
                {self.fiid: np.arange(self.num_items)})

    def _post_preprocess(self):
        if self.ftime is not None and self.ftime in self.inter_feat:
            if self.field2type[self.ftime] == 'str':
                assert 'time_format' in self.config, "time_format is required when timestamp is string."
                time_format = self.config['time_format']
                self.inter_feat[self.ftime] = pd.to_datetime(self.inter_feat[self.ftime], format=time_format)
            elif self.field2type[self.ftime] == 'float':
                pass
            else:
                raise ValueError(f'The field [{self.ftime}] should be float or str type')
        self._prepare_user_item_feat()

    def _recover_unmapped_feature(self, feat):
        feat = feat.copy()
        for field in feat:
            if field in self.field2tokens:
                feat[field] = feat[field].map(
                    lambda x: self.field2tokens[field][x])
        return feat


    def _filter(self, min_user_inter, min_item_inter):
        self._filter_ratings(self.config.get('low_rating_thres', None))
        if self.fuid is None or self.fiid is None:
            return
        item_list = self.inter_feat[self.fiid]
        item_idx_list, items = pd.factorize(item_list)
        user_list = self.inter_feat[self.fuid]
        user_idx_list, users = pd.factorize(user_list)
        warnings.simplefilter('ignore', ssp.SparseEfficiencyWarning)
        user_item_mat = ssp.csc_matrix(
            (np.ones_like(user_idx_list), (user_idx_list, item_idx_list)))
        cols = np.arange(items.size)
        rows = np.arange(users.size)
        while(True): # TODO: only delete users/items in inter_feat, users/items in user/item_feat should also be deleted.
            m, n = user_item_mat.shape
            col_sum = np.squeeze(user_item_mat.sum(axis=0).A)
            col_ind = col_sum >= min_item_inter
            col_count = np.count_nonzero(col_ind)
            if col_count > 0:
                cols = cols[col_ind]
                user_item_mat = user_item_mat[:, col_ind]
            row_sum = np.squeeze(user_item_mat.sum(axis=1).A)
            row_ind = row_sum >= min_user_inter
            row_count = np.count_nonzero(row_ind)
            if row_count > 0:
                rows = rows[row_ind]
                user_item_mat = user_item_mat[row_ind, :]
            if col_count == n and row_count == m:
                break
            else:
                pass
        #
        keep_users = set(users[rows])
        keep_items = set(items[cols])
        keep = user_list.isin(keep_users)
        keep &= item_list.isin(keep_items)
        self.inter_feat = self.inter_feat[keep]
        self.inter_feat.reset_index(drop=True, inplace=True)
        if self.user_feat is not None:
           self.user_feat = self.user_feat[self.user_feat[self.fuid].isin(keep_users)]
           self.user_feat.reset_index(drop=True, inplace=True)
        if self.item_feat is not None:
           self.item_feat = self.item_feat[self.item_feat[self.fiid].isin(keep_items)]
           self.item_feat.reset_index(drop=True, inplace=True)

    def get_graph(self, idx, form='coo', value_fields=None, row_offset=0, col_offset=0, bidirectional=False, shape=None):
        """
        Returns a single graph or a graph composed of several networks. If more than one graph is passed into the methods, ``shape`` must be specified.

        Args:
            idx(int, list): the indices of the feat or networks. The index of ``inter_feat`` is set to ``0`` by default
            and the index of networks(such as knowledge graph and social network) is started by ``1`` corresponding to the dataset configuration file i.e. ``datasetname.yaml``.
            form(str): the form of the returned graph, can be 'coo', 'csr' or 'dgl'.
            value_fields(str, list): the value field in each graph. If value_field isn't ``None``, the values in this column will fill the adjacency matrix.
            row_offset(int, list): the offset of each row in corrresponding graph.
            col_offset(int, list): the offset of each column in corrresponding graph.
            bidirectional(bool, list): whether to turn the graph into bidirectional graph or not. Default: False
            shape(tuple): the shape of the returned graph. If more than one graph is passed into the methods, ``shape`` must be specified.

        Returns:
           graph(coo_matrix, csr_matrix or DGLGraph): a single graph or a graph composed of several networks in specified form.
           If the form is ``DGLGraph``, the relaiton type of the edges is stored in graph.edata['value'].
           num_relations(int): the number of relations in the combined graph.
           [ ['pad'], relation_0_0, relation_0_1, ..., relation_0_n, ['pad'], relation_1_0, relation_1_1, ..., relation_1_n]
        """
        if type(idx) == int:
            idx = [idx]
        if type(value_fields) == str or value_fields == None:
            value_fields = [value_fields] * len(idx)
        if type(bidirectional) == bool or bidirectional == None:
            bidirectional = [bidirectional] * len(idx)
        if type(row_offset) == int or row_offset == None:
            row_offset = [row_offset] * len(idx)
        if type(col_offset) == int or col_offset == None:
            col_offset = [col_offset] * len(idx)
        assert len(idx) == len(value_fields) and len(idx) == len(bidirectional)
        if shape is not None:
            assert type(shape) == list or type(shape) == tuple, 'the type of shape should be list or tuple'

        rows, cols, vals = [], [], []
        n, m, val_off = 0, 0, 0
        for feat_id, value_field, bidirectional, row_off, col_off in zip(
                idx, value_fields, bidirectional, row_offset, col_offset):
            tmp_rows, tmp_cols, tmp_vals, val_off, tmp_n, tmp_m = self._get_one_graph(
                feat_id, value_field, row_off, col_off, val_off, bidirectional)
            rows.append(tmp_rows)
            cols.append(tmp_cols)
            vals.append(tmp_vals)
            n += tmp_n
            m += tmp_m
        if shape == None or (type(shape) != tuple and type(shape) != list):
            if len(idx) > 1:
                raise ValueError(
                    f'If the length of idx is larger than 1, user should specify the shape of the combined graph.')
            else:
                shape = (n, m)
        rows = torch.cat(rows)
        cols = torch.cat(cols)
        vals = torch.cat(vals)
        if form == 'coo':
            from scipy.sparse import coo_matrix
            return coo_matrix((vals, (rows, cols)), shape), val_off
        elif form == 'csr':
            from scipy.sparse import csr_matrix
            return csr_matrix((vals, (rows, cols)), shape), val_off
        elif form == 'dgl':
            import dgl
            assert shape[0] == shape[1], \
                'only support homogeneous graph in form of dgl, shape[0] must epuals to shape[1].'
            graph = dgl.graph((rows, cols), num_nodes=shape[0])
            graph.edata['value'] = vals
            return graph, val_off
        else:
            return ValueError(f'Graph form [{form}] is not supported.')

    def _get_one_graph(self, feat_id, value_field=None, row_offset=0, col_offset=0, val_offset=0, bidirectional=False):
        """
        Gets rows, cols and values in one graph.
        If several graphs are to be combined into one, offset should be added on the edge value in each graph to avoid conflict.
        Then the edge value will be: .. math:: offset + vals. (.. math:: offset + 1 in user-item graph). The offset will be reset to ``offset + len(self.field2tokens[value_field])`` in next graph.
        If bidirectional is True, the inverse edge values in the graph will be set to ``offset + corresponding_canonical_values + len(self.field2tokens[value_field]) - 1``.
        If all edges in the graph are sorted by their values in a list, the list will be:
            ['[PAD]', canonical_edge_1, canonical_edge_2, ..., canonical_edge_n, inverse_edge_1, inverse_edge_2, ..., inverse_edge_n]

        Args:
            id(int): the indix of the feat or network. The index of ``inter_feat`` is set to ``0`` by default
            and the index of networks(such as knowledge graph and social network) is started by ``1`` corresponding to the dataset configuration file i.e. ``datasetname.yaml``.
            value_field(str): the value field in the graph. If value_field isn't ``None``, the values in this column will fill the adjacency matrix.
            row_offset(int): the offset of the row in the graph. Default: 0.
            col_offset(int): the offset of the column in the graph. Default: 0.
            val_offset(int): the offset of the edge value in the graph. If several graphs are to be combined into one,
            offset should be added on the edge value in each graph to avoid conflict. Default: 0.
            bidirectional(bool): whether to turn the graph into bidirectional graph or not. Default: False

        Returns:
            rows(torch.Tensor): source nodes in all edges in the graph.
            cols(torch.Tensor): destination nodes in all edges in the graph.
            values(torch.Tensor): values of all edges in the graph.
            num_rows(int): number of source nodes.
            num_cols(int): number of destination nodes.
        """
        if feat_id == 0:
            source_field = self.fuid
            target_field = self.fiid
            feat = self.inter_feat[self.inter_feat_subset]
        else:
            if self.network_feat is not None:
                if feat_id - 1 < len(self.network_feat):
                    feat = self.network_feat[feat_id - 1]
                    if len(feat.fields) == 2:
                        source_field, target_field = feat.fields[:2]
                    elif len(feat.fields) == 3:
                        source_field, target_field = feat.fields[0], feat.fields[2]
                else:
                    raise ValueError(
                        f'idx [{feat_id}] is larger than the number of network features [{len(self.network_feat)}] minus 1')
            else:
                raise ValueError(
                    f'No network feature is input while idx [{feat_id}] is larger than 1')
        if feat_id == 0:
            source = feat[source_field] + row_offset
            target = feat[target_field] + col_offset
        else:
            source = feat.get_col(source_field) + row_offset
            target = feat.get_col(target_field) + col_offset
        if bidirectional:
            rows = torch.cat([source, target])
            cols = torch.cat([target, source])
        else:
            rows = source
            cols = target

        if value_field is not None:
            if feat_id == 0 and value_field == 'inter':
                if bidirectional:
                    vals = torch.tensor(
                        [val_offset + 1] * len(source) + [val_offset + 2] * len(source))
                    val_offset += (1 + 2)
                else:
                    vals = torch.tensor([val_offset + 1] * len(source))
                    val_offset += (1 + 1)
            elif value_field in feat.fields:
                if bidirectional:
                    vals = feat.get_col(value_field) + val_offset
                    inv_vals = feat.get_col(
                        value_field) + len(self.field2tokens[value_field]) - 1 + val_offset
                    vals = torch.cat([vals, inv_vals])
                    val_offset += 2 * len(self.field2tokens[value_field]) - 1
                else:
                    vals = feat.get_col(value_field) + val_offset
                    val_offset += len(self.field2tokens[value_field])
            else:
                raise ValueError(
                    f'valued_field [{value_field}] does not exist')
        else:
            vals = torch.ones(len(rows))
        return rows, cols, vals, val_offset, self.num_values(source_field), self.num_values(target_field)

    def _split_by_ratio(self, ratio, data_count, user_mode):
        r"""Split dataset into train/valid/test by specific ratio."""
        m = len(data_count)
        if not user_mode:
            splits = np.outer(data_count, ratio).astype(np.int32)
            splits[:, 0] = data_count - splits[:, 1:].sum(axis=1)
            for i in range(1, len(ratio)):
                idx = (splits[:, -i] == 0) & (splits[:, 0] > 1)
                splits[idx, -i] += 1
                splits[idx, 0] -= 1
        else:
            idx = np.random.permutation(m)
            sp_ = (m * np.array(ratio)).astype(np.int32)
            sp_[0] = m - sp_[1:].sum()
            sp_ = sp_.cumsum()
            parts = np.split(idx, sp_[:-1])
            splits = np.zeros((m, len(ratio)), dtype=np.int32)
            for _, p in zip(range(len(ratio)), parts):
                splits[p, _] = data_count.iloc[p]

        splits = np.hstack(
            [np.zeros((m, 1), dtype=np.int32), np.cumsum(splits, axis=1)])
        cumsum = np.hstack([[0], data_count.cumsum()[:-1]])
        splits = cumsum.reshape(-1, 1) + splits
        return splits, data_count.index if m > 1 else None

    def _split_by_num(self, num: int, data_count):
        r"""Split dataset into train/valid/test by specific numbers.

        Args:
            num: list of int
        """
        m = len(data_count)
        splits = np.hstack([0, num]).cumsum().reshape(1, -1)
        if splits[0][-1] == data_count.values.sum():
            return splits, data_count.index if m > 1 else None
        else:
            raise ValueError('Expecting the sum of split_ratio ' \
                            f'be equal to {data_count.values.sum()}, '
                            f'but got {num}.')

    def _split_by_leave_one_out(self, leave_one_num, data_count, rep=True):
        r"""Split dataset into train/valid/test by leave one out method.
        The split methods are usually used for sequential recommendation, where the last item of the item sequence will be used for test.

        Args:
            leave_one_num(int): the last ``leave_one_num`` items of the sequence will be splited out.
            data_count(pandas.DataFrame or numpy.ndarray):  entry range for each user or number of all entries.
            rep(bool, optional): whether to allow repititive items to be in the sequence.
        """
        m = len(data_count)
        cumsum = data_count.cumsum().iloc[:-1]
        if rep:
            splits = np.ones((m, leave_one_num + 1), dtype=np.int32)
            splits[:, 0] = data_count - leave_one_num
            for _ in range(leave_one_num):
                idx = splits[:, 0] < 1
                splits[idx, 0] += 1
                splits[idx, _] -= 1
            splits = np.hstack([np.zeros((m, 1), dtype=np.int32), np.cumsum(splits, axis=1)])
        else:
            def get_splits(bool_index):
                idx = bool_index.values.nonzero()[0]
                if len(idx) > 2:
                    return [0, idx[-2], idx[-1], len(idx)]
                elif len(idx) == 2:
                    return [0, idx[-1], idx[-1], len(idx)]
                else:
                    return [0, len(idx), len(idx), len(idx)]
            splits = np.array([get_splits(bool_index)
                              for bool_index in np.split(self.first_item_idx, cumsum)])

        cumsum = np.hstack([[0], cumsum])
        splits = cumsum.reshape(-1, 1) + splits
        return splits, data_count.index if m > 1 else None

    def _get_data_idx(self, splits):
        r""" Return data index for train/valid/test dataset.
        """
        splits, uids = splits
        data_idx = [list(zip(splits[:, i-1], splits[:, i]))
                    for i in range(1, splits.shape[1])]
        if not getattr(self, 'fmeval', False):
            if uids is not None:
                d = [torch.from_numpy(np.hstack([np.arange(*e) for e in data_idx[0]]))]
                for _ in data_idx[1:]:
                    d.append(torch.tensor([[u, *e] for u, e in zip(uids, _) if e[1] > e[0]])) # skip users who don't have interactions in valid or test dataset.
                return d
            else:
                d = [torch.from_numpy(np.hstack([np.arange(*e)
                                      for e in data_idx[0]]))]
                for _ in data_idx[1:]:
                    start, end = _[0]
                    data = self.inter_feat.get_col(self.fuid)[start:end]
                    uids, counts = data.unique_consecutive(return_counts=True)
                    cumsum = torch.hstack(
                        [torch.tensor([0]), counts.cumsum(-1)]) + start
                    d.append(torch.tensor(
                        [[u, st, en] for u, st, en in zip(uids, cumsum[:-1], cumsum[1:])]))
                return d
        else:
            return [torch.from_numpy(np.hstack([np.arange(*e) for e in _])) for _ in data_idx]

    def __len__(self):
        r"""Return the length of the dataset."""
        return len(self.data_index)

    def _get_pos_data(self, index):
        if self.data_index.dim() > 1:
            idx = self.data_index[index]
            data = {self.fuid: idx[:, 0]}
            data.update(self.user_feat[data[self.fuid]])
            start = idx[:, 1]
            end = idx[:, 2]
            lens = end - start
            l = torch.cat([torch.arange(s, e) for s, e in zip(start, end)])
            d = self.inter_feat.get_col(self.fiid)[l]
            data[self.fiid] = pad_sequence(
                d.split(tuple(lens.numpy())), batch_first=True)
            if not isinstance(self.frating, list):
                rating = self.inter_feat.get_col(self.frating)[l]
                data[self.frating] = pad_sequence(
                    rating.split(tuple(lens.numpy())), batch_first=True)
            else:
                for r in self.frating:
                    rating = self.inter_feat.get_col(r)[l]
                    data[r] = pad_sequence(
                        rating.split(tuple(lens.numpy())), batch_first=True)
        else:
            idx = self.data_index[index]
            data = self.inter_feat[idx]
            if self.fuid is not None and self.fiid is not None:
                uid, iid = data[self.fuid], data[self.fiid]
                data.update(self.user_feat[uid])
                data.update(self.item_feat[iid])

        if 'user_hist' in data:
            user_count = self.user_count[data[self.fuid]].max()
            data['user_hist'] = data['user_hist'][:, 0:user_count]

        return data


    def _get_neg_data(self, data: Dict):
        if 'user_hist' not in data:
            user_count = self.user_count[data[self.fuid]].max()
            user_hist = self.user_hist[data[self.fuid]][:, 0:user_count]
        else:
            user_hist = data['user_hist']
        neg_id = uniform_sampling(data[self.frating].size(0), self.num_items,
                                    self.neg_count, user_hist).long()   # [B, neg]
        neg_id = neg_id.transpose(0,1).contiguous().view(-1)    # [neg*B]
        neg_item_feat = self.item_feat[neg_id]
        # negatives should be flatten here.
        # After flatten and concat, the batch size will be B*(1+neg)
        for k, v in data.items():
            if k in neg_item_feat:
                data[k] = torch.cat([v, neg_item_feat[k]], dim=0)
            elif k != self.frating:
                data[k] = v.tile((self.neg_count+1,))
            else:   # rating
                neg_rating = torch.zeros_like(neg_id)
                data[k] = torch.cat((v, neg_rating), dim=0)
        return data

    def __getitem__(self, index):
        r"""Get data at specific index.

        Args:
            index(int): The data index.
        Returns:
            dict: A dict contains different feature.
        """
        data = self._get_pos_data(index)
<<<<<<< HEAD
        if self.eval_mode and self.fuid is not None and 'user_hist' not in data:
=======
        if self.eval_mode and not getattr(self, 'fmeval', False) and 'user_hist' not in data:
>>>>>>> 21fe3859
            user_count = self.user_count[data[self.fuid]].max()
            data['user_hist'] = self.user_hist[data[self.fuid]][:, 0:user_count]
        else:
            # Negative sampling in dataset.
            # Only uniform sampling is supported now.
            if getattr(self, 'neg_count', None) is not None:
                if self.neg_count > 0:
                    data = self._get_neg_data(data)
        return data


    def _copy(self, idx):
        d = copy.copy(self)
        d.data_index = idx
        return d

    def _init_sampler(self, dataset_sampler, dataset_neg_count):
        self.neg_count = dataset_neg_count
        self.sampler = dataset_sampler
        if self.sampler is not None:
            assert self.sampler == 'uniform', "`dataset_sampler` only support uniform sampler now."
            assert self.neg_count is not None, "`dataset_neg_count` are required when `dataset_sampler` is used."
            self.logger.warning("The rating of the sampled negatives will be set as 0.")
            if not self.config['drop_low_rating']:
                self.logger.warning("Please attention the `drop_low_rating` is False and "
                                    "the dataset is a rating dataset, the sampled negatives will "
                                    "be treated as interactions with rating 0.")
            self.logger.warning(f"With the sampled negatives, the batch size will be "
                                f"{self.neg_count+1} times as the batch size set in the "
                                f"configuration file. For example, `batch_size=16` and "
                                f"`dataset_neg_count=2` will load batches with size 48.")

    def _binarize_rating(self, thres):
        neg_idx = self.inter_feat[self.frating] < thres
        self.inter_feat[self.frating] = 1.0
        if not isinstance(self.frating, list):
            self.inter_feat.loc[neg_idx, self.frating] = 0.0
        else:
            self.inter_feat = self.inter_feat[neg_idx].fillna(0.0)

    def build(
            self,
            binarized_rating_thres: float = None,
            fmeval: bool = False,
            neg_count: int = None,
            sampler: str = None,
            shuffle: bool = True,
            split_mode: str = 'user_entry',
            split_ratio: List = [0.8, 0.1, 0.1],
            **kwargs
        ):
        """Build dataset.

        Args:
            split_ratio(numeric): split ratio for data preparition. If given list of float, the dataset will be splited by ratio. If given a integer, leave-n method will be used.

            shuffle(bool, optional): set True to reshuffle the whole dataset each epoch. Default: ``True``

            split_mode(str, optional): controls the split mode. If set to ``user_entry``, then the interactions of each user will be splited into 3 cut.
            If ``entry``, then dataset is splited by interactions. If ``user``, all the users will be splited into 3 cut. Default: ``user_entry``

            fmeval(bool, optional): set True for TripletDataset and ALSDataset when use TowerFreeRecommender. Default: ``False``

        Returns:
            list: A list contains train/valid/test data-[train, valid, test]
        """
        self.fmeval = fmeval
        self.split_mode = split_mode
        self._init_sampler(sampler, neg_count)
        return self._build(split_ratio, shuffle, split_mode, False, binarized_rating_thres)

    def _build(self, ratio_or_num, shuffle, split_mode, rep, binarized_rating_thres=None):
        # for general recommendation, only support non-repetive recommendation
        # keep first data, sorted by time or not, split by user or not
        if binarized_rating_thres is not None:
            self._binarize_rating(binarized_rating_thres)
        if not hasattr(self, 'first_item_idx') and \
            self.fuid is not None and self.fiid is not None:
            self.first_item_idx = ~self.inter_feat.duplicated(
                subset=[self.fuid, self.fiid], keep='first')
        if self.drop_dup and (not rep):   # drop duplicated interactions
            self.inter_feat = self.inter_feat[self.first_item_idx]

        if (split_mode == 'user_entry') or (split_mode == 'user'):
            if self.fuid is None:
                raise ValueError('There is no user_id in dataset, please set `split_mode` to `entry`.')
            if self.ftime is not None and self.ftime in self.inter_feat:
                self.inter_feat.sort_values(by=[self.fuid, self.ftime], inplace=True)
                self.inter_feat.reset_index(drop=True, inplace=True)
            else:
                self.inter_feat.sort_values(by=self.fuid, inplace=True)
                self.inter_feat.reset_index(drop=True, inplace=True)

        if split_mode == 'user_entry':
            user_count = self.inter_feat[self.fuid].groupby(
                self.inter_feat[self.fuid], sort=False).count()
            if shuffle:
                cumsum = np.hstack([[0], user_count.cumsum().iloc[:-1]])
                idx = np.concatenate([np.random.permutation(c) + start
                    for start, c in zip(cumsum, user_count)])
                self.inter_feat = self.inter_feat.iloc[idx].reset_index(drop=True)
        elif split_mode == 'entry':
            if isinstance(ratio_or_num, list) and isinstance(ratio_or_num[0], int) and \
                self.fuid is not None: # split by num
                user_count = self.inter_feat[self.fuid].groupby(
                    self.inter_feat[self.fuid], sort=True).count()
            else:
                if shuffle:
                    self.inter_feat = self.inter_feat.sample(frac=1).reset_index(drop=True)
                user_count = np.array([len(self.inter_feat)])
        elif split_mode == 'user':
            user_count = self.inter_feat[self.fuid].groupby(
                self.inter_feat[self.fuid], sort=False).count()

        if isinstance(ratio_or_num, int):
            splits = self._split_by_leave_one_out(ratio_or_num, user_count, rep)
        elif isinstance(ratio_or_num, list) and isinstance(ratio_or_num[0], float):
            splits = self._split_by_ratio(ratio_or_num, user_count, split_mode == 'user')
        else:
            splits = self._split_by_num(ratio_or_num, user_count)


        # split_mode is `entry` and split_ratio is [num_trn, num_val, num_tst]
        # But if `UserDataset` or `SeqDataset`, it should be applicable to `user_entry`,
        # so sort the entries by user while keeping the trn/val/tst in order for each user.
        if split_mode == 'entry' and \
            isinstance(ratio_or_num, list) and isinstance(ratio_or_num[0], int) and \
            (isinstance(self, UserDataset) or isinstance(self, SeqDataset)):
            splits_ = splits[0][0]
            ucnts = pd.DataFrame({self.fuid : splits[1]})
            for i, (start, end) in enumerate(zip(splits_[:-1], splits_[1:])):
                self.inter_feat[start:end] = self.inter_feat[start:end].sort_values(    # sort user_id in trn/val/tst respectively
                    by=[self.fuid, self.ftime] if self.ftime is not None and self.ftime in self.inter_feat
                    else self.fuid)
                ucnts[i] = self.inter_feat[start:end][self.fuid].groupby(               # count num_trn/num_val/num_tst per user
                    self.inter_feat[self.fuid], sort=True).count().values
            self.inter_feat.sort_values(by=[self.fuid], inplace=True, kind='mergesort') # stable sort all entries to ensure 
                                                                                        # order of trn/val/tst for each user
            self.inter_feat.reset_index(drop=True, inplace=True)
            ucnts = ucnts.astype(int)
            ucnts = torch.from_numpy(ucnts.values)
            u_cumsum = ucnts[:, 1:].cumsum(dim=1)
            u_start = torch.hstack(
                [torch.tensor(0), u_cumsum[:, -1][:-1]]).view(-1, 1).cumsum(dim=0)
            splits = torch.hstack([u_start, u_cumsum + u_start])
            uids = ucnts[:, 0]
            splits = (splits, uids.view(-1, 1))


        self.dataframe2tensors()
        datasets = [self._copy(_) for _ in self._get_data_idx(splits)]
        if self.fuid is not None and self.fiid is not None:
            user_hist, user_count = datasets[0].get_hist(True)
            for d in datasets[:2]:
                d.user_hist = user_hist
                d.user_count = user_count
            if len(datasets) > 2:
                assert len(datasets) == 3
                uh, uc = datasets[1].get_hist(True)
                uh = torch.cat((user_hist, uh), dim=-1).sort(dim=-1, descending=True).values
                uc = uc + user_count
                datasets[-1].user_hist = uh
                datasets[-1].user_count = uc
        return datasets

    def dataframe2tensors(self):
        r"""Convert the data type from TensorFrame to Tensor
        """
        self.inter_feat = TensorFrame.fromPandasDF(self.inter_feat, self)
        if self.user_feat is not None:
            self.user_feat = TensorFrame.fromPandasDF(self.user_feat, self)
        if self.item_feat is not None:
            self.item_feat = TensorFrame.fromPandasDF(self.item_feat, self)
        if hasattr(self, 'network_feat'):
            for i in range(len(self.network_feat)):
                self.network_feat[i] = TensorFrame.fromPandasDF(
                    self.network_feat[i], self)

    def train_loader(self, batch_size, shuffle=True, num_workers=0, drop_last=False, ddp=False):
        r"""Return a dataloader for training.

        Args:
            batch_size(int): the batch size for training data.

            shuffle(bool,optimal): set to True to have the data reshuffled at every epoch. Default:``True``.

            num_workers(int, optimal): how many subprocesses to use for data loading. ``0`` means that the data will be loaded in the main process. (default: ``1``)

            drop_last(bool, optimal): set to True to drop the last mini-batch if the size is smaller than given batch size. Default: ``False``

            load_combine(bool, optimal): set to True to combine multiple loaders as :doc:`ChainedDataLoader <chaineddataloader>`. Default: ``False``

        Returns:
            list or ChainedDataLoader: list of loaders if load_combine is True else ChainedDataLoader.

        .. note::
            Due to that index is used to shuffle the dataset and the data keeps remained, `num_workers > 0` may get slower speed.
        """
        self.eval_mode = False # set mode to training.
        return self.loader(batch_size, shuffle, num_workers, drop_last, ddp)

    def loader(self, batch_size, shuffle=True, num_workers=1, drop_last=False, ddp=False):
        # if not ddp:
        if self.data_index.dim() > 1:  # has sample_length
            sampler = SortedDataSampler(self, batch_size, shuffle, drop_last)
        else:
            sampler = DataSampler(self, batch_size, shuffle, drop_last)

        if ddp:
            sampler = DistributedSamplerWrapper(sampler, shuffle=False)

        output = DataLoader(self, sampler=sampler, batch_size=None,
                            shuffle=False, num_workers=num_workers,
                            persistent_workers=False)

        # if ddp:
        #     sampler = torch.utils.data.distributed.DistributedSampler(self, shuffle=shuffle, drop_last=drop_last)
        #     output = DataLoader(self, sampler=sampler, batch_size=batch_size, num_workers=num_workers)
        return output

    @property
    def sample_length(self):
        if self.data_index.dim() > 1:
            return self.data_index[:, 2] - self.data_index[:, 1]
        else:
            raise ValueError('can not compute sample length for this dataset')

    def eval_loader(self, batch_size, num_workers=0, ddp=False):
        self.eval_mode = True
        if not getattr(self, 'fmeval', False):
            # if ddp:
            #     sampler = torch.utils.data.distributed.DistributedSampler(self, shuffle=False)
            #     output = DataLoader(
            #         self, sampler=sampler, batch_size=batch_size, num_workers=num_workers)
            # else:
            sampler = SortedDataSampler(self, batch_size)
            if ddp:
                sampler = DistributedSamplerWrapper(sampler, shuffle=False)
            output = DataLoader(
                self, sampler=sampler, batch_size=None, shuffle=False,
                num_workers=num_workers, persistent_workers=False)
            return output
        else:
            self.eval_mode = True
            return self.loader(batch_size, shuffle=False, num_workers=num_workers, ddp=ddp)

    def drop_feat(self, keep_fields):
        if keep_fields is not None and len(keep_fields) > 0:
            fields = set(keep_fields)
            if not isinstance(self.frating, list):
                fields.add(self.frating)
            else:
                fields = {*fields, *self.frating}               # For multitask model only
            for feat in self._get_feat_list():
                feat.del_fields(fields)
            if 'user_hist' in fields:
                self.user_feat.add_field('user_hist', self.user_hist)
            if 'item_hist' in fields:
                self.item_feat.add_field('item_hist', self.get_hist(False))

    def get_hist(self, isUser=True):
        r"""Get user or item interaction history.

        Args:
            isUser(bool, optional): Default: ``True``.

        Returns:
            torch.Tensor: padded user or item hisoty.

            torch.Tensor: length of the history sequence.
        """
        user_array = self.inter_feat.get_col(self.fuid)[self.inter_feat_subset]
        item_array = self.inter_feat.get_col(self.fiid)[self.inter_feat_subset]
        sorted, index = torch.sort(user_array if isUser else item_array)
        user_item, count = torch.unique_consecutive(sorted, return_counts=True)
        list_ = torch.split(
            item_array[index] if isUser else user_array[index], tuple(count.numpy()))
        tensors = [torch.tensor([], dtype=torch.int64) for _ in range(
            self.num_users if isUser else self.num_items)]
        for i, l in zip(user_item, list_):
            tensors[i] = l
        user_count = torch.tensor([len(e) for e in tensors])
        tensors = pad_sequence(tensors, batch_first=True)
        return tensors, user_count

    def get_network_field(self, network_id, feat_id, field_id):
        """
        Returns the specified field name in some network.
        For example, if the head id field is in the first feat of KG network and is the first column of the feat and the index of KG network is 1.
        To get the head id field, the method can be called like this ``train_data.get_network_field(1, 0, 0)``.

        Args:
            network_id(int) : the index of network corresponding to the dataset configuration file.
            feat_id(int): the index of the feat in the network.
            field_id(int): the index of the wanted field in above feat.

        Returns:
            field(str): the wanted field.
        """
        return self.config['network_feat_field'][network_id][feat_id][field_id].split(':')[0]

    @property
    def inter_feat_subset(self):
        r""" Data index.
        """
        if self.data_index.dim() > 1:
            return torch.cat([torch.arange(s, e) for s, e in zip(self.data_index[:, 1], self.data_index[:, 2])])
        else:
            return self.data_index

    @property
    def item_freq(self):
        r""" Item frequency (or popularity).

        Returns:
            torch.Tensor: ``[num_items,]``. The times of each item appears in the dataset.
        """
        if not hasattr(self, 'data_index'):
            raise ValueError(
                'please build the dataset first by call the build method')
        l = self.inter_feat.get_col(self.fiid)[self.inter_feat_subset]
        it, count = torch.unique(l, return_counts=True)
        it_freq = torch.zeros(self.num_items, dtype=torch.int64)
        it_freq[it] = count
        return it_freq

    @property
    def num_users(self):
        r"""Number of users.

        Returns:
            int: number of users.
        """
        return self.num_values(self.fuid)

    @property
    def num_items(self):
        r"""Number of items.

        Returns:
            int: number of items.
        """
        return self.num_values(self.fiid)

    @property
    def num_inters(self):
        r"""Number of total interaction numbers.

        Returns:
            int: number of interactions in the dataset.
        """
        return len(self.inter_feat)

    def num_values(self, field):
        r"""Return number of values in specific field.

        Args:
            field(str): the field to be counted.

        Returns:
            int: number of values in the field.

        .. note::
            This method is used to return ``num_items``, ``num_users`` and ``num_inters``.
        """
        if 'token' not in self.field2type[field]:
            return self.field2maxlen[field]
        else:
            return len(self.field2tokens[field])


class UserDataset(TripletDataset):
    def _init_common_field(self):
        super()._init_common_field()
        if self.fuid is None:
            raise ValueError(f"The selected dataset type {self.__class__.__name__} requires `user_id` while got a user-id-free dataset.")

    def build(
            self,
            binarized_rating_thres: float = None,
            fmeval: bool = False,
            neg_count: int = None,
            sampler: str = None,
            shuffle: bool = True,
            split_mode: str = 'user_entry',
            split_ratio: List = [0.8, 0.1, 0.1],
            **kwargs
        ):
        """Build dataset.

        Args:
            ratio_or_num(numeric): split ratio for data preparition. If given list of float, the dataset will be splited by ratio. If given a integer, leave-n method will be used.

            shuffle(bool, optional): set True to reshuffle the whole dataset before split. Default: ``True``

            split_mode(str, optional): controls the split mode. If set to ``user_entry``, then the interactions of each user will be splited into 3 cut.
            If ``entry``, then dataset is splited by interactions. If ``user``, all the users will be splited into 3 cut. Default: ``user_entry``

            fmeval(bool, optional): if True, the data for evaluation would be single interactions per sample. Otherwise, it would be one user per sample. Default: ``False``

        Returns:
            list or ChainedDataLoader: list of loaders if load_combine is True else ChainedDataLoader.
        """
        self.split_mode = split_mode
        self._init_sampler(sampler, neg_count)
        return self._build(split_ratio, shuffle, split_mode, False, binarized_rating_thres)

    def _get_data_idx(self, splits):
        splits, uids = splits
        # filter out users whose behaviors are not in valid and test data,
        # otherwise it will cause nan in metric calculation such as recall.
        # usually the reason is that the number of behavior is too small due to the sparsity.
        if self.split_mode == 'user_entry':
            mask = splits[:, 1] < splits[:, 2]
            splits, uids = splits[mask], uids[mask]
            data_idx = [list(zip(splits[:, i-1], splits[:, i]))
                        for i in range(1, splits.shape[1])]
            data_idx = [torch.tensor([[u, *e] for e, u in zip(_, uids)])
                        for _ in data_idx]
            data = [torch.cat((data_idx[0], data_idx[i]), -1)
                    for i in range(len(data_idx))]
        elif self.split_mode == 'entry':
            data_idx = [torch.hstack([uids, splits[:,i:i+2]])
                        for i in range(splits.shape[1] - 1)]
            data = [torch.cat((data_idx[0], data_idx[i]), -1)
                    for i in range(len(data_idx))]

        return data

    def __getitem__(self, index):
        idx = self.data_index[index]
        data = {self.fuid: idx[:, 0]}
        data.update(self.user_feat[data[self.fuid]])
        for i, n in enumerate(['in_', '']):
            start = idx[:, i * 3 + 1]
            end = idx[:, i * 3 + 2]
            lens = end - start
            l = torch.cat([torch.arange(s, e) for s, e in zip(start, end)])
            d = self.inter_feat[l]
            for k in d:
                d[k] = pad_sequence(d[k].split(
                    tuple(lens.numpy())), batch_first=True)
            d.update(self.item_feat[d[self.fiid]])
            for k, v in d.items():
                if k != self.fuid:
                    data[n+k] = v

        if self.eval_mode and 'user_hist' not in data:
            data['user_hist'] = data['in_'+self.fiid]
        else:
            if self.neg_count is not None:
                if self.neg_count > 0:
                    data = self._get_neg_data(data)
        return data

    @property
    def inter_feat_subset(self):
        index = torch.cat([torch.arange(s, e) for s, e in zip(
            self.data_index[:, -2], self.data_index[:, -1])])
        return index


class SeqDataset(TripletDataset):
    def _init_common_field(self):
        super()._init_common_field()
        if self.fuid is None:
            raise ValueError(f"The selected dataset type {self.__class__.__name__} requires `user_id` while got a user-id-free dataset.")
            
    @property
    def drop_dup(self):
        return False

    def build(
            self,
            binarized_rating_thres: float = None,
            fmeval: bool = False,
            neg_count: int = None,
            sampler: str = None,
            shuffle: bool = True,
            split_mode: str = 'user_entry',
            split_ratio: int = 2,
            test_rep=True,
            train_rep=True,
            **kwargs
        ):
        self.test_rep = test_rep
        self.train_rep = (train_rep and test_rep)
        self.split_mode = split_mode
        self._init_sampler(sampler, neg_count)
        return self._build(split_ratio, False, split_mode, test_rep, binarized_rating_thres)

    def _get_data_idx(self, splits):
        splits, uids = splits
        maxlen = self.config['max_seq_len'] or (splits[:, -1] - splits[:, 0]).max()

        def keep_first_item(dix, part):
            if ((dix == 0) and self.train_rep) or ((dix > 0) and self.test_rep):
                return part
            else:
                return part[self.first_item_idx.iloc[part[:, -1]].values]

        def get_slice(sp, u):
            data = np.array([[u, max(sp[0], i - maxlen), i]
                            for i in range(sp[0], sp[-1])], dtype=np.int64)
            sp -= sp[0]
            return np.split(data[1:], sp[1:-1]-1)
        output = [get_slice(sp, u) for sp, u in zip(splits, uids)]
        output = [torch.from_numpy(np.concatenate(_)) for _ in zip(*output)] # [[user, start, end]]
        output = [keep_first_item(dix, _) for dix, _ in enumerate(output)]
        return output

    def _get_pos_data(self, index):
        idx = self.data_index[index]
        data = {self.fuid: idx[:, 0]}
        data.update(self.user_feat[data[self.fuid]])
        target_data = self.inter_feat[idx[:, 2]]
        target_data.update(self.item_feat[target_data[self.fiid]])
        start = idx[:, 1]
        end = idx[:, 2]
        lens = end - start
        data['seqlen'] = lens
        l = torch.cat([torch.arange(s, e) for s, e in zip(start, end)])
        source_data = self.inter_feat[l]
        for k in source_data:
            source_data[k] = pad_sequence(source_data[k].split(
                tuple(lens.numpy())), batch_first=True)
        source_data.update(self.item_feat[source_data[self.fiid]])

        for n, d in zip(['in_', ''], [source_data, target_data]):
            for k, v in d.items():
                if k != self.fuid:
                    data[n+k] = v
        return data

    @property
    def inter_feat_subset(self):
        return self.data_index[:, -1]


class FullSeqDataset(SeqDataset):
    def _get_data_idx(self, splits):
        splits, uids = splits
        maxlen = self.config['max_seq_len'] or (splits[:, -1] - splits[:, 0]).max()

        def get_slice(sp, u):
            sp[1:] = sp[1:] - 1
            data = [np.array([[u, max(sp[0], sp[1]-maxlen), sp[1]]])]
            data += [np.array([[u, max(s-maxlen, sp[0]), s]]) for s in sp[2:]]
            return data
        output = [get_slice(sp, u) for sp, u in zip(splits, uids)]
        output = [torch.from_numpy(np.concatenate(_)) for _ in zip(*output)]
        return output


class SeqToSeqDataset(SeqDataset):

    def _get_data_idx(self, splits):
        # bug to fix : "user" split mode
        # split: [start, train_end, valid_end, test_end]
        splits, uids = splits
        maxlen = self.config['max_seq_len'] or (splits[:, -1] - splits[:, 0]).max()

        def keep_first_item(dix, part):
            # self.drop_dup is set to False in SeqDataset
            if ((dix == 0) and self.train_rep) or ((dix > 0) and self.test_rep):
                return part
            else:
                return part[self.first_item_idx.iloc[part[:, -1]].values]

        def get_slice(sp, u):
            # the length of the train slice should be maxlen + 1 to get train data with length maxlen
            data = [np.array([[u, max(sp[0], i - 1 - maxlen), i - 1]]) if (i - 1) > (max(sp[0], i - 1 - maxlen)) \
                else np.array([], dtype=np.int64).reshape((0, 3)) for i in sp[1:]]
            return tuple(data)

        output = [get_slice(sp, u) for sp, u in zip(splits, uids)]
        output = [torch.from_numpy(np.concatenate(_)) for _ in zip(*output)]
        output = [keep_first_item(dix, _) for dix, _ in enumerate(output)] # figure out
        return output

    def _get_pos_data(self, index):
        # training:
        # source: interval [idx[:, 1], idx[:, 2] - 1]
        # target: interval [idx[:, 1] + 1, idx[:, 2]]
        # valid/test:
        # source: interval [idx[:, 1], idx[:, 2] - 1]
        # target: idx[:, 2]
        idx = self.data_index[index]
        data = {self.fuid: idx[:, 0]}
        data.update(self.user_feat[data[self.fuid]])
        start = idx[:, 1]
        end = idx[:, 2]
        lens = end - start
        data['seqlen'] = lens
        l_source = torch.cat([torch.arange(s, e) for s, e in zip(start, end)])
        # source_data
        source_data = self.inter_feat[l_source]
        for k in source_data:
            source_data[k] = pad_sequence(source_data[k].split(
                tuple(lens.numpy())), batch_first=True)
        source_data.update(self.item_feat[source_data[self.fiid]])
        # target_data
        if not self.eval_mode:
            l_target = l_source + 1
            target_data = self.inter_feat[l_target]
            for k in target_data:
                target_data[k] = pad_sequence(target_data[k].split(
                    tuple(lens.numpy())), batch_first=True)
            target_data.update(self.item_feat[target_data[self.fiid]])
        else:
            target_data = self.inter_feat[idx[:, 2]]
            target_data.update(self.item_feat[target_data[self.fiid]])

        for n, d in zip(['in_', ''], [source_data, target_data]):
            for k, v in d.items():
                if k != self.fuid:
                    data[n+k] = v
        return data

    @property
    def inter_feat_subset(self):
        """self.data_index : [num_users, 3]
        The intervel in data_index is both closed.
        data_index only includes interactions in the truncated sequence of a user, instead of all interactions.
        Return:
            torch.tensor: the history index in inter_feat. shape: [num_interactions_in_train]
        """
        start = self.data_index[:, 1]
        end = self.data_index[:, 2]
        return torch.cat([torch.arange(s, e + 1, dtype=s.dtype) for s, e in zip(start, end)], dim=0)

    def loader(self, batch_size, shuffle=True, num_workers=1, drop_last=False, ddp=False):
        # if not ddp:
        # Don't use SortedSampler here, it may hurt the performence of the model.
        sampler = DataSampler(self, batch_size, shuffle, drop_last)
        if ddp:
            sampler = DistributedSamplerWrapper(sampler, shuffle=False)

        output = DataLoader(self, sampler=sampler, batch_size=None,
                            shuffle=False, num_workers=num_workers,
                            persistent_workers=False)
        return output


class TensorFrame(Dataset):
    r"""The main data structure used to save interaction data in RecStudio dataset.

    TensorFrame class can be regarded as one enhanced dict, which contains several fields of data (like: ``user_id``, ``item_id``, ``rating`` and so on).
    And TensorFrame have some useful strengths:

    - Generated from pandas.DataFrame directly.

    - Easy to get/add/remove fields.

    - Easy to get each interaction information.

    - Compatible for torch.utils.data.DataLoader, which provides a loader method to return batch data.
    """
    @classmethod
    def fromPandasDF(cls, dataframe, dataset):
        r"""Get a TensorFrame from a pandas.DataFrame.

        Args:
            dataframe(pandas.DataFrame): Dataframe read from csv file.
            dataset(recstudio.data.TripletDataset): target dataset where the TensorFrame is used.

        Return:
            recstudio.data.TensorFrame: the TensorFrame get from the dataframe.
        """
        data = {}
        fields = []
        length = len(dataframe.index)
        for field in dataframe:
            fields.append(field)
            ftype = dataset.field2type[field]
            value = dataframe[field]
            if ftype == 'token_seq':
                seq_data = [torch.from_numpy(
                    d[:dataset.field2maxlen[field]]) for d in value]
                data[field] = pad_sequence(seq_data, batch_first=True)
            elif ftype == 'float_seq':
                seq_data = [torch.from_numpy(
                    d[:dataset.field2maxlen[field]]) for d in value]
                data[field] = pad_sequence(seq_data, batch_first=True)
            elif ftype == 'token':
                data[field] = torch.from_numpy(
                    dataframe[field].to_numpy(np.int64))
            else:
                data[field] = torch.from_numpy(
                    dataframe[field].to_numpy(np.float32))
        return cls(data, length, fields)

    def __init__(self, data, length, fields):
        self.data = data
        self.length = length
        self.fields = fields

    def get_col(self, field):
        r"""Get data from the specific field.

        Args:
            field(str): field name.

        Returns:
            torch.Tensor: data of corresponding filed.
        """
        return self.data[field]

    def __len__(self):
        return self.length

    def __getitem__(self, idx):
        ret = {}
        for field, value in self.data.items():
            ret[field] = value[idx]
        return ret

    def del_fields(self, keep_fields):
        r"""Delete fields that are *not in* ``keep_fields``.

        Args:
            keep_fields(list[str],set[str] or dict[str]): the fields need to remain.
        """
        fields = copy.deepcopy(self.fields)
        for f in fields:
            if f not in keep_fields:
                self.fields.remove(f)
                del self.data[f]

    def loader(self, batch_size, shuffle=False, num_workers=1, drop_last=False, ddp=False):
        r"""Create dataloader.

        Args:
            batch_size(int): batch size for mini batch.

            shuffle(bool, optional): whether to shuffle the whole data. (default `False`).

            num_workers(int, optional): how many subprocesses to use for data loading. ``0`` means that the data will be loaded in the main process. (default: `1`).

            drop_last(bool, optinal): whether to drop the last mini batch when the size is smaller than the `batch_size`.

        Returns:
            torch.utils.data.DataLoader: the dataloader used to load all the data in the TensorFrame.
        """
        sampler = DataSampler(self, batch_size, shuffle, drop_last)
        output = DataLoader(self, sampler=sampler, batch_size=None,
                            shuffle=False, num_workers=num_workers,
                            persistent_workers=False)
        # if ddp:
        #     sampler = torch.utils.data.distributed.DistributedSampler(self, shuffle=shuffle, drop_last=drop_last)
        #     output = DataLoader(self, sampler=sampler, batch_size=batch_size, num_workers=num_workers)
        return output

    def add_field(self, field, value):
        r"""Add field to the TensorFrame.

        Args:
            field(str): the field name to be added.

            value(torch.Tensor): the value of the field.
        """
        self.data[field] = value

    def reindex(self, idx):
        r"""Shuffle the data according to the given `idx`.

        Args:
            idx(numpy.ndarray): the given data index.

        Returns:
            recstudio.data.TensorFrame: a copy of the TensorFrame after reindexing.
        """
        output = copy.deepcopy(self)
        for f in output.fields:
            output.data[f] = output.data[f][idx]
        return output


class DataSampler(Sampler):
    r"""Data sampler to return index for batch data.

    The datasampler generate batches of index in the `data_source`, which can be used in dataloader to sample data.

    Args:
        data_source(Sized): the dataset, which is required to have length.

        batch_size(int): batch size for each mini batch.

        shuffle(bool, optional): whether to shuffle the dataset each epoch. (default: `True`)

        drop_last(bool, optional): whether to drop the last mini batch when the size is smaller than the `batch_size`.(default: `False`)

        generator(optinal): generator to generate rand numbers. (default: `None`)
    """

    def __init__(self, data_source: Sized, batch_size, shuffle=True, drop_last=False, generator=None):
        self.data_source = data_source
        self.batch_size = batch_size
        self.drop_last = drop_last
        self.shuffle = shuffle
        self.generator = generator

    def __iter__(self):
        n = len(self.data_source)
        if self.generator is None:
            generator = torch.Generator()
            generator.manual_seed(
                int(torch.empty((), dtype=torch.int64).random_().item()))
        else:
            generator = self.generator

        if self.shuffle:
            output = torch.randperm(
                n, generator=generator).split(self.batch_size)
        else:
            output = torch.arange(n).split(self.batch_size)
        if self.drop_last and len(output[-1]) < self.batch_size:
            yield from output[:-1]
        else:
            yield from output

    def __len__(self):
        if self.drop_last:
            return len(self.data_source) // self.batch_size
        else:
            return (len(self.data_source) + self.batch_size - 1) // self.batch_size


class SortedDataSampler(Sampler):
    r"""Data sampler to return index for batch data, aiming to collect data with similar lengths into one batch.

    In order to save memory in training producure, the data sampler collect data point with similar length into one batch.

    For example, in sequential recommendation, the interacted item sequence of different users may vary differently, which may cause
    a lot of padding. By considering the length of each sequence, gathering those sequence with similar lengths in the same batch can
    tackle the problem.

    If `shuffle` is `True`, length of sequence and the random index are combined together to reduce padding without randomness.

    Args:
        data_source(Sized): the dataset, which is required to have length.

        batch_size(int): batch size for each mini batch.

        shuffle(bool, optional): whether to shuffle the dataset each epoch. (default: `True`)

        drop_last(bool, optional): whether to drop the last mini batch when the size is smaller than the `batch_size`.(default: `False`)

        generator(optinal): generator to generate rand numbers. (default: `None`)
    """

    def __init__(self, data_source: Sized, batch_size, shuffle=False, drop_last=False, generator=None):
        self.data_source = data_source
        self.batch_size = batch_size
        self.drop_last = drop_last
        self.shuffle = shuffle
        self.generator = generator

    def __iter__(self):
        n = len(self.data_source)
        if self.shuffle:
            output = torch.div(torch.randperm(n), (self.batch_size * 10), rounding_mode='floor')
            output = self.data_source.sample_length + output * \
                (self.data_source.sample_length.max() + 1)
        else:
            output = self.data_source.sample_length
        output = torch.sort(output).indices
        output = output.split(self.batch_size)
        if self.drop_last and len(output[-1]) < self.batch_size:
            yield from output[:-1]
        else:
            yield from output

    def __len__(self):
        if self.drop_last:
            return len(self.data_source) // self.batch_size
        else:
            return (len(self.data_source) + self.batch_size - 1) // self.batch_size


class ChainedDataLoader:
    r"""ChainedDataLoader aims to combine several loaders in a chain.

    In some cases, several different dataloaders are used for one algorithm.

    Args:
        loaders(list[torch.utils.data.DataLoader]): list of dataloaders.

        nepoch(list or numpy.ndarray, optional): list with the same length as loaders, controls how many epochs each dataloader iterates for. (default: `None`)
    """

    def __init__(self, loaders, nepoch=None) -> None:
        self.loaders = loaders
        self.epoch = -1
        nepoch = np.ones(len(loaders)) if nepoch is None else np.array(nepoch)
        self.iter_idx = np.concatenate(
            [np.repeat(i, c) for i, c in enumerate(nepoch)])

    def __iter__(self):
        self.epoch += 1
        return iter(self.loaders[self.iter_idx[self.epoch % len(self.iter_idx)]])


class CombinedLoaders(object):
    def __init__(self, loaders) -> None:
        r"""
        The first loader is the main loader.
        """
        self.loaders = loaders

    def __len__(self):
        return len(self.loaders[0])

    def __iter__(self):
        for i, l in enumerate(self.loaders):
            self.loaders[i] = iter(l)
        return self

    def __next__(self):
        batch = next(self.loaders[0])
        for i, l in enumerate(self.loaders[1:]):
            try:
                batch.update(next(l))
            except StopIteration:
                self.loaders[i+1] = iter(self.loaders[i+1])
                batch.update(next(self.loaders[i+1]))
        return batch


class DatasetFromSampler(Dataset):
    """Dataset to create indexes from `Sampler`.
    Args:
        sampler: PyTorch sampler
    """

    def __init__(self, sampler: Sampler):
        """Initialisation for DatasetFromSampler."""
        self.sampler = sampler
        self.sampler_list = None

    def __getitem__(self, index: int):
        """Gets element of the dataset.
        Args:
            index: index of the element in the dataset
        Returns:
            Single element by index
        """
        if self.sampler_list is None:
            self.sampler_list = list(self.sampler)
        return self.sampler_list[index]

    def __len__(self) -> int:
        """
        Returns:
            int: length of the dataset
        """
        return len(self.sampler)


class DistributedSamplerWrapper(DistributedSampler):
    """
    Wrapper over `Sampler` for distributed training.
    Allows you to use any sampler in distributed mode.
    It is especially useful in conjunction with
    `torch.nn.parallel.DistributedDataParallel`. In such case, each
    process can pass a DistributedSamplerWrapper instance as a DataLoader
    sampler, and load a subset of subsampled data of the original dataset
    that is exclusive to it.
    .. note::
        Sampler is assumed to be of constant size.
    """

    def __init__(
        self,
        sampler,
        num_replicas: Optional[int] = None,
        rank: Optional[int] = None,
        shuffle: bool = True,
    ):
        """
        Args:
            sampler: Sampler used for subsampling
            num_replicas (int, optional): Number of processes participating in
                distributed training
            rank (int, optional): Rank of the current process
                within ``num_replicas``
            shuffle (bool, optional): If true (default),
                sampler will shuffle the indices
        """
        super(DistributedSamplerWrapper, self).__init__(
            DatasetFromSampler(sampler),
            num_replicas=num_replicas,
            rank=rank,
            shuffle=shuffle,
        )
        self.sampler = sampler

    def __iter__(self) -> Iterator[int]:
        """Iterate over sampler.
        Returns:
            python iterator
        """
        self.dataset = DatasetFromSampler(self.sampler)
        indexes_of_indexes = super().__iter__()
        subsampler_indexes = self.dataset
        return iter(itemgetter(*indexes_of_indexes)(subsampler_indexes))


def uniform_sampling(
        num_queries: int,
        num_items: int,
        num_neg: int,
        user_hist: torch.Tensor = None,
        device='cpu',
        backend='multinomial',  # ['numpy', 'torch']
    ):
    if user_hist is None:
        neg_idx = torch.randint(1, num_items, size=(num_queries, num_neg), device=device)
        return neg_idx
    else:
        device = user_hist.device
        if backend == 'multinomial':
            weight = torch.ones(size=(num_queries, num_items), device=device)
            _idx = torch.arange(user_hist.size(0), device=device).view(-1, 1).expand_as(user_hist)
            weight[_idx, user_hist] = 0.0
            neg_idx = torch.multinomial(weight, num_neg, replacement=True)
        elif backend == 'numpy':
            user_hist_np = user_hist.cpu().numpy()
            neg_idx_np = np.zeros(shape=(num_queries * num_neg))
            isin_id = np.arange(num_queries * num_neg)
            while len(isin_id) > 0:
                neg_idx[isin_id] = np.random.randint(1, num_items, len(isin_id))
                isin_id = torch.tensor(
                    [id for id in isin_id if neg_idx[id] in user_hist_np[id // num_neg]])
            neg_idx = torch.tensor(neg_idx_np, dtype=torch.long, device=device)
        elif backend == 'torch':
            neg_idx = user_hist.new_zeros(size=(num_queries * num_neg))
            isin_id = torch.arange(neg_idx.size(0), device=device)
            while len(isin_id) > 0:
                neg_idx[isin_id] = torch.randint(1, num_items, size=(len(isin_id)), device=device)
                isin_id = torch.tensor(
                    [id for id in isin_id if neg_idx[id] in user_hist[id // num_neg]], device=device)
        return neg_idx<|MERGE_RESOLUTION|>--- conflicted
+++ resolved
@@ -891,11 +891,9 @@
             dict: A dict contains different feature.
         """
         data = self._get_pos_data(index)
-<<<<<<< HEAD
-        if self.eval_mode and self.fuid is not None and 'user_hist' not in data:
-=======
-        if self.eval_mode and not getattr(self, 'fmeval', False) and 'user_hist' not in data:
->>>>>>> 21fe3859
+        if self.eval_mode and self.fuid is not None \
+            and not getattr(self, 'fmeval', False) \
+            and 'user_hist' not in data:
             user_count = self.user_count[data[self.fuid]].max()
             data['user_hist'] = self.user_hist[data[self.fuid]][:, 0:user_count]
         else:
