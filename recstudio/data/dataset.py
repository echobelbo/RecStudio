--- conflicted
+++ resolved
@@ -428,12 +428,6 @@
 
     def _filter(self, min_user_inter, min_item_inter):
         self._filter_ratings()
-<<<<<<< HEAD
-        # put off the dropping duplicated pairs untill _build() function
-        # if self.drop_dup:
-        #     self._drop_duplicated_pairs()
-=======
->>>>>>> 68605366
         item_list = self.inter_feat[self.fiid]
         item_idx_list, items = pd.factorize(item_list)
         user_list = self.inter_feat[self.fuid]
