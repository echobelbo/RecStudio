import copy
import os
import pickle
import logging
from typing import List, Sized, Dict, Optional, Iterator, Union

import numpy as np
import pandas as pd
import scipy.sparse as ssp
import torch
from recstudio.ann.sampler import uniform_sampling
from recstudio.utils import (DEFAULT_CACHE_DIR, check_valid_dataset, set_color,
                             md5, parser_yaml, get_dataset_default_config)
from torch.nn.utils.rnn import pad_sequence
from torch.utils.data import DataLoader, Dataset, Sampler
from torch.utils.data.distributed import DistributedSampler


class MFDataset(Dataset):
    r""" Dataset for Matrix Factorized Methods.

    The basic dataset class in RecStudio.
    """

    def __init__(self, name: str = 'ml-100k', config: Union[Dict, str] = None):
        r"""Load all data.

        Args:
            config(str): config file path or config dict for the dataset.

        Returns:
            recstudio.data.dataset.MFDataset: The ingredients list.
        """
        self.name = name

        self.logger = logging.getLogger('recstudio')

        self.config = get_dataset_default_config(name)
        if config is not None:
            if isinstance(config, str):
                self.config.update(parser_yaml(config))
            elif isinstance(config, Dict):
                self.config.update(config)
            else:
                raise TypeError("expecting `config` to be Dict or string,"
                                f"while get {type(config)} instead.")

        cache_flag, data_dir = check_valid_dataset(self.name, self.config)
        if cache_flag:
            self.logger.info("Load dataset from cache.")
            self._load_cache(data_dir)
        else:
            self._init_common_field()
            self._load_all_data(data_dir, self.config['field_separator'])
            # first factorize user id and item id, and then filtering to
            # determine the valid user set and item set
            self._filter(self.config['min_user_inter'],
                         self.config['min_item_inter'])
            self._map_all_ids()
            self._post_preprocess()
            if self.config['save_cache']:
                self._save_cache(md5(self.config))

        self._use_field = set([self.fuid, self.fiid, self.frating])

    @property
    def field(self):
        return set(self.field2type.keys())

    @property
    def use_field(self):
        return self._use_field

    @use_field.setter
    def use_field(self, fields):
        self._use_field = set(fields)

    @property
    def drop_dup(self):
        return True

    def _load_cache(self, path):
        with open(path, 'rb') as f:
            download_obj = pickle.load(f)
        for k in download_obj.__dict__:
            attr = getattr(download_obj, k)
            setattr(self, k, attr)

    def _save_cache(self, md: str):
        cache_dir = os.path.join(DEFAULT_CACHE_DIR, "cache")
        if not os.path.exists(cache_dir):
            os.makedirs(cache_dir)
        with open(os.path.join(cache_dir, md), 'wb') as f:
            pickle.dump(self, f)

    def _init_common_field(self):
        r"""Inits several attributes.
        """
        self.field2type = {}
        self.field2token2idx = {}
        self.field2tokens = {}
        self.field2maxlen = self.config['field_max_len'] or {}
        self.fuid = self.config['user_id_field'].split(':')[0]
        self.fiid = self.config['item_id_field'].split(':')[0]
        self.ftime = self.config['time_field'].split(':')[0]
        if self.config['rating_field'] is not None:
            self.frating = self.config['rating_field'].split(':')[0]
        else:
            self.frating = None

    def __test__(self):
        feat = self.network_feat[1][-10:]
        print(feat)
        self._map_all_ids()
        feat1 = self._recover_unmapped_feature(self.network_feat[1])
        print(feat1[-10:])
        self._prepare_user_item_feat()
        feat2 = self._recover_unmapped_feature(self.network_feat[1])[-10:]
        print(feat2)

    def __repr__(self):
        info = {"item": {}, "user": {}, "interaction": {}}
        feat = {"item": self.item_feat, "user": self.user_feat, "interaction": self.inter_feat}
        max_num_fields = 0
        max_len_field = max([len(f) for f in self.field]+[len("token_seq")]) + 1

        for k in info:
            info[k]['field'] = list(feat[k].fields)
            info[k]['type'] = [self.field2type[f] for f in info[k]['field']]
            info[k]['##'] = [str(self.num_values(f)) if "token" in t else "-"
                             for f, t in zip(info[k]['field'], info[k]['type'])]
            max_num_fields = max(max_num_fields, len(info[k]['field'])) + 1

        info_str = f"\n{set_color('Dataset Info','green')}: \n"
        info_str += "\n" + "=" * (max_len_field*max_num_fields) + '\n'
        for k in info:
            info_str += set_color(k + ' information: \n', 'blue')
            for k, v in info[k].items():
                info_str += "{}".format(set_color(k, 'yellow')) + " " * (max_len_field-len(k))
                info_str += "".join(["{}".format(i)+" "*(max_len_field-len(i)) for i in v])
                info_str += "\n"
            info_str += "=" * (max_len_field*max_num_fields) + '\n'
        info_str += "{}: {}\n".format(set_color('Total Interactions', 'blue'), self.num_inters)
        info_str += "{}: {:.6f}\n".format(set_color('Sparsity', 'blue'),
                                          (1-self.num_inters / ((self.num_items-1)*(self.num_users-1))))
        info_str += "=" * (max_len_field*max_num_fields)
        return info_str

    def _filter_ratings(self):
        r"""Filter out the interactions whose rating is below `rating_threshold` in config."""
        if self.config['rating_threshold'] is not None:
            if not self.config['drop_low_rating']:
                self.inter_feat[self.frating] = (
                    self.inter_feat[self.frating] >= self.config['rating_threshold']).astype(float)
            else:
                self.inter_feat = self.inter_feat[self.inter_feat[self.frating]
                                                  >= self.config['rating_threshold']]
                self.inter_feat[self.frating] = 1.0

    def _load_all_data(self, data_dir, field_sep):
        r"""Load features for user, item, interaction and network."""
        # load interaction features
        inter_feat_path = os.path.join(
            data_dir, self.config['inter_feat_name'])
        self.inter_feat = self._load_feat(
            inter_feat_path, self.config['inter_feat_header'], field_sep, self.config['inter_feat_field'])
        self.inter_feat = self.inter_feat.dropna(how="any")
        if self.frating is None:
            # add ratings when implicit feedback
            self.frating = 'rating'
            self.inter_feat.insert(0, self.frating, 1)
            self.field2type[self.frating] = 'float'
            self.field2maxlen[self.frating] = 1

        # load user features
        self.user_feat = None
        if self.config['user_feat_name'] is not None:
            user_feat = []
            for _, user_feat_col in zip(self.config['user_feat_name'], self.config['user_feat_field']):
                user_feat_path = os.path.join(data_dir, _)
                user_f = self._load_feat(
                    user_feat_path, self.config['user_feat_header'], field_sep, user_feat_col)
                user_f.set_index(self.fuid, inplace=True)
                user_feat.append(user_f)
            self.user_feat = pd.concat(user_feat, axis=1)
            self.user_feat.reset_index(inplace=True)
            self._fill_nan(self.user_feat)

        self.item_feat = None
        if self.config['item_feat_name'] is not None:
            # load item features
            item_feat = []
            for _, item_feat_col in zip(self.config['item_feat_name'], self.config['item_feat_field']):
                item_feat_path = os.path.join(data_dir, _)
                item_f = self._load_feat(
                    item_feat_path, self.config['item_feat_header'], field_sep, item_feat_col)
                item_f.set_index(self.fiid, inplace=True)
                item_feat.append(item_f)
            # it is possible to generate nan, that should be filled with [pad]
            self.item_feat = pd.concat(item_feat, axis=1)
            self.item_feat.reset_index(inplace=True)
            self._fill_nan(self.item_feat)

        # load network features
        if self.config['network_feat_name'] is not None:
            self.network_feat = [None] * len(self.config['network_feat_name'])
            self.node_link = [None] * len(self.config['network_feat_name'])
            self.node_relink = [None] * len(self.config['network_feat_name'])
            self.mapped_fields = [[field.split(':')[0] if field != None else field for field in fields] for fields in self.config['mapped_feat_field']]
            for i, (name, fields) in enumerate(zip(self.config['network_feat_name'], self.config['network_feat_field'])):
                if len(name) == 2:
                    net_name, link_name = name
                    net_field, link_field = fields
                    link = self._load_feat(os.path.join(data_dir, link_name), self.config['network_feat_header'][i][1],
                                           field_sep, link_field, update_dict=False).to_numpy()
                    self.node_link[i] = dict(link)
                    self.node_relink[i] = dict(link[:, [1, 0]])
                    feat = self._load_feat(
                        os.path.join(data_dir, net_name), self.config['network_feat_header'][i][0], field_sep, net_field)
                    for j, col in enumerate(feat.columns):
                        if self.mapped_fields[i][j] != None:
                            feat[col] = [self.node_relink[i][id] if id in self.node_relink[i] else id for id in feat[col]]
                    self.network_feat[i] = feat
                else:
                    net_name, net_field = name[0], fields[0]
                    self.network_feat[i] = self._load_feat(
                        os.path.join(data_dir, net_name), self.config['network_feat_header'][i][0], field_sep, net_field)

    def _fill_nan(self, feat, mapped=False):
        r"""Fill the missing data in the original data.

        For token type, `[PAD]` token is used.
        For float type, the mean value is used.
        For token_seq type, the empty numpy array is used.
        """
        for field in feat:
            ftype = self.field2type[field]
            if ftype == 'float':
                feat[field].fillna(value=feat[field].mean(), inplace=True)
            elif ftype == 'token':
                feat[field].fillna(
                    value=0 if mapped else '[PAD]', inplace=True)
            else:
                dtype = (
                    np.int64 if mapped else str) if ftype == 'token_seq' else np.float64
                feat[field] = feat[field].map(lambda x: np.array(
                    [], dtype=dtype) if isinstance(x, float) else x)

    def _load_feat(self, feat_path, header, sep, feat_cols, update_dict=True):
        r"""Load the feature from a given a feature file."""
        # fields, types_of_fields = zip(*( _.split(':') for _ in feat_cols))
        fields = []
        types_of_fields = []
        seq_seperators = {}
        for feat in feat_cols:
            s = feat.split(':')
            fields.append(s[0])
            types_of_fields.append(s[1])
            if len(s) == 3:
                seq_seperators[s[0]] = s[2].split('"')[1]

        dtype = [np.float64 if _ == 'float' else str for _ in types_of_fields]
        if update_dict:
            self.field2type.update(dict(zip(fields, types_of_fields)))

        if not "encoding_method" in self.config:
            self.config['encoding_method'] = 'utf-8'
        if self.config['encoding_method'] is None:
            self.config['encoding_method'] = 'utf-8'

        feat = pd.read_csv(feat_path, sep=sep, header=header, names=fields,
                           dtype=dict(zip(fields, dtype)), engine='python', index_col=False,
                           encoding=self.config['encoding_method'])[list(fields)]
        # seq_sep = self.config['seq_separator']
        for i, (col, t) in enumerate(zip(fields, types_of_fields)):
            if not t.endswith('seq'):
                if update_dict and (col not in self.field2maxlen):
                    self.field2maxlen[col] = 1
                continue
            feat[col].fillna(value='', inplace=True)
            cast = float if 'float' in t else str
            feat[col] = feat[col].map(lambda _: np.array(
                list(map(cast, filter(None, _.split(seq_seperators[col])))), dtype=cast))
            if update_dict and (col not in self.field2maxlen):
                self.field2maxlen[col] = feat[col].map(len).max()
        return feat

    def _get_map_fields(self):
        #fields_share_space = self.config['fields_share_space'] or []
        if self.config['network_feat_name'] is not None:
            network_fields = {col: self.mapped_fields[i][j] for i, net in enumerate(self.network_feat) for j, col in enumerate(net.columns) if self.mapped_fields[i][j] != None}
        else:
            network_fields = {}
        fields_share_space = [[f] for f, t in self.field2type.items() if ('token' in t) and (f not in network_fields)]
        for k, v in network_fields.items():
            for field_set in fields_share_space:
                if v in field_set:
                    field_set.append(k)
        return fields_share_space

    def _get_feat_list(self):
        # if we have more features, please add here
        feat_list = [self.inter_feat, self.user_feat, self.item_feat]
        if self.config['network_feat_name'] is not None:
            feat_list.extend(self.network_feat)
        # return list(feat for feat in feat_list if feat is not None)
        return feat_list

    def _map_all_ids(self):
        r"""Map tokens to index."""
        fields_share_space = self._get_map_fields()
        feat_list = self._get_feat_list()
        for field_set in fields_share_space:
            flag = self.config['network_feat_name'] is not None \
                and (self.fuid in field_set or self.fiid in field_set)
            token_list = []
            field_feat = [(field, feat, idx) for field in field_set
                          for idx, feat in enumerate(feat_list) if (feat is not None) and (field in feat)]
            for field, feat, _ in field_feat:
                if 'seq' not in self.field2type[field]:
                    token_list.append(feat[field].values)
                else:
                    token_list.append(feat[field].agg(np.concatenate))
            count_inter_user_or_item = sum(1 for x in field_feat if x[-1] < 3)
            split_points = np.cumsum([len(_) for _ in token_list])
            token_list = np.concatenate(token_list)
            tid_list, tokens = pd.factorize(token_list)
            max_user_or_item_id = np.max(
                tid_list[:split_points[count_inter_user_or_item-1]]) + 1 if flag else 0
            if '[PAD]' not in set(tokens):
                tokens = np.insert(tokens, 0, '[PAD]')
                tid_list = np.split(tid_list + 1, split_points[:-1])
                token2id = {tok: i for (i, tok) in enumerate(tokens)}
                max_user_or_item_id += 1
            else:
                token2id = {tok: i for (i, tok) in enumerate(tokens)}
                tid = token2id['[PAD]']
                tokens[tid] = tokens[0]
                token2id[tokens[0]] = tid
                tokens[0] = '[PAD]'
                token2id['[PAD]'] = 0
                idx_0, idx_1 = (tid_list == 0), (tid_list == tid)
                tid_list[idx_0], tid_list[idx_1] = tid, 0
                tid_list = np.split(tid_list, split_points[:-1])

            for (field, feat, idx), _ in zip(field_feat, tid_list):
                if field not in self.field2tokens:
                    if flag:
                        if (field in [self.fuid, self.fiid]):
                            self.field2tokens[field] = tokens[:max_user_or_item_id]
                            self.field2token2idx[field] = {
                                tokens[i]: i for i in range(max_user_or_item_id)}
                        else:
                            tokens_ori = self._get_ori_token(idx-3, tokens)
                            self.field2tokens[field] = tokens_ori
                            self.field2token2idx[field] = {
                                t: i for i, t in enumerate(tokens_ori)}
                    else:
                        self.field2tokens[field] = tokens
                        self.field2token2idx[field] = token2id
                if 'seq' not in self.field2type[field]:
                    feat[field] = _
                    feat[field] = feat[field].astype('Int64')
                else:
                    sp_point = np.cumsum(feat[field].agg(len))[:-1]
                    feat[field] = np.split(_, sp_point)

    def _get_ori_token(self, idx, tokens):
        if self.node_link[idx] is not None:
            return [self.node_link[idx][tok] if tok in self.node_link[idx] else tok for tok in tokens]
        else:
            return tokens

    def _prepare_user_item_feat(self):
        if self.user_feat is not None:
            self.user_feat.set_index(self.fuid, inplace=True)
            self.user_feat = self.user_feat.reindex(np.arange(self.num_users))
            self.user_feat.reset_index(inplace=True)
            self._fill_nan(self.user_feat, mapped=True)
        else:
            self.user_feat = pd.DataFrame(
                {self.fuid: np.arange(self.num_users)})

        if self.item_feat is not None:
            self.item_feat.set_index(self.fiid, inplace=True)
            self.item_feat = self.item_feat.reindex(np.arange(self.num_items))
            self.item_feat.reset_index(inplace=True)
            self._fill_nan(self.item_feat, mapped=True)
        else:
            self.item_feat = pd.DataFrame(
                {self.fiid: np.arange(self.num_items)})

    def _post_preprocess(self):
        if self.ftime in self.inter_feat:
            if self.field2type[self.ftime] == 'str':
                assert 'time_format' in self.config, "time_format is required when timestamp is string."
                time_format = self.config['time_format']
                self.inter_feat[self.ftime] = pd.to_datetime(self.inter_feat[self.ftime], format=time_format)
            elif self.field2type[self.ftime] == 'float':
                pass
            else:
                raise ValueError(f'The field [{self.ftime}] should be float or str type')
        self._prepare_user_item_feat()

    def _recover_unmapped_feature(self, feat):
        feat = feat.copy()
        for field in feat:
            if field in self.field2tokens:
                feat[field] = feat[field].map(
                    lambda x: self.field2tokens[field][x])
        return feat

    def _drop_duplicated_pairs(self):
        # after drop, the interaction of user may be smaller than the min_user_inter, which will cause split problem
        # So we move the drop before filter to ensure after filtering, interactions of user and item are larger than min.
        first_item_idx = ~self.inter_feat.duplicated(
            subset=[self.fuid, self.fiid], keep='first')
        self.inter_feat = self.inter_feat[first_item_idx]

    def _filter(self, min_user_inter, min_item_inter):
        self._filter_ratings()
        if self.drop_dup:
            self._drop_duplicated_pairs()
        item_list = self.inter_feat[self.fiid]
        item_idx_list, items = pd.factorize(item_list)
        user_list = self.inter_feat[self.fuid]
        user_idx_list, users = pd.factorize(user_list)
        user_item_mat = ssp.csc_matrix(
            (np.ones_like(user_idx_list), (user_idx_list, item_idx_list)))
        cols = np.arange(items.size)
        rows = np.arange(users.size)
        while(True): # TODO: only delete users/items in inter_feat, users/items in user/item_feat should also be deleted.
            m, n = user_item_mat.shape
            col_sum = np.squeeze(user_item_mat.sum(axis=0).A)
            col_ind = col_sum >= min_item_inter
            col_count = np.count_nonzero(col_ind)
            if col_count > 0:
                cols = cols[col_ind]
                user_item_mat = user_item_mat[:, col_ind]
            row_sum = np.squeeze(user_item_mat.sum(axis=1).A)
            row_ind = row_sum >= min_user_inter
            row_count = np.count_nonzero(row_ind)
            if row_count > 0:
                rows = rows[row_ind]
                user_item_mat = user_item_mat[row_ind, :]
            if col_count == n and row_count == m:
                break
            else:
                pass
                # @todo add output info if necessary

        keep_users = set(users[rows])
        keep_items = set(items[cols])
        keep = user_list.isin(keep_users)
        keep &= item_list.isin(keep_items)
        self.inter_feat = self.inter_feat[keep]
        self.inter_feat.reset_index(drop=True, inplace=True)
        if self.user_feat is not None:
           self.user_feat = self.user_feat[self.user_feat[self.fuid].isin(keep_users)]
           self.user_feat.reset_index(drop=True, inplace=True)
        if self.item_feat is not None:
           self.item_feat = self.item_feat[self.item_feat[self.fiid].isin(keep_items)]
           self.item_feat.reset_index(drop=True, inplace=True)

    def get_graph(self, idx, form='coo', value_fields=None, row_offset=0, col_offset=0, bidirectional=False, shape=None):
        """
        Returns a single graph or a graph composed of several networks. If more than one graph is passed into the methods, ``shape`` must be specified.

        Args:
            idx(int, list): the indices of the feat or networks. The index of ``inter_feat`` is set to ``0`` by default
            and the index of networks(such as knowledge graph and social network) is started by ``1`` corresponding to the dataset configuration file i.e. ``datasetname.yaml``.
            form(str): the form of the returned graph, can be 'coo', 'csr' or 'dgl'. Default: ``None``.
            value_fields(str, list): the value field in each graph. If value_field isn't ``None``, the values in this column will fill the adjacency matrix.
            row_offset(int, list): the offset of each row in corrresponding graph.
            col_offset(int, list): the offset of each column in corrresponding graph.
            bidirectional(bool, list): whether to turn the graph into bidirectional graph or not. Default: False
            shape(tuple): the shape of the returned graph. If more than one graph is passed into the methods, ``shape`` must be specified.

        Returns:
           graph(coo_matrix, csr_matrix or DGLGraph): a single graph or a graph composed of several networks in specified form.
           If the form is ``DGLGraph``, the relaiton type of the edges is stored in graph.edata['value'].
           num_relations(int): the number of relations in the combined graph.
           [ ['pad'], relation_0_0, relation_0_1, ..., relation_0_n, ['pad'], relation_1_0, relation_1_1, ..., relation_1_n]
        """
        if type(idx) == int:
            idx = [idx]
        if type(value_fields) == str or value_fields == None:
            value_fields = [value_fields] * len(idx)
        if type(bidirectional) == bool or bidirectional == None:
            bidirectional = [bidirectional] * len(idx)
        if type(row_offset) == int or row_offset == None:
            row_offset = [row_offset] * len(idx)
        if type(col_offset) == int or col_offset == None:
            col_offset = [col_offset] * len(idx)
        assert len(idx) == len(value_fields) and len(idx) == len(bidirectional)
        if shape is not None:
            assert type(shape) == list or type(shape) == tuple, 'the type of shape should be list or tuple'
        
        rows, cols, vals = [], [], []
        n, m, val_off = 0, 0, 0
        for id, value_field, bidirectional, row_off, col_off in zip(
                idx, value_fields, bidirectional, row_offset, col_offset):
            tmp_rows, tmp_cols, tmp_vals, val_off, tmp_n, tmp_m = self._get_one_graph(
                id, value_field, row_off, col_off, val_off, bidirectional)
            rows.append(tmp_rows)
            cols.append(tmp_cols)
            vals.append(tmp_vals)
            n += tmp_n
            m += tmp_m
        if shape == None or (type(shape) != tuple and type(shape) != list):
            if len(idx) > 1:
                raise ValueError(
                    f'If the length of idx is larger than 1, user should specify the shape of the combined graph.')
            else:
                shape = (n, m)
        rows = torch.cat(rows)
        cols = torch.cat(cols)
        vals = torch.cat(vals)
        if form == 'coo':
            from scipy.sparse import coo_matrix
            return coo_matrix((vals, (rows, cols)), shape), val_off
        elif form == 'csr':
            from scipy.sparse import csr_matrix
            return csr_matrix((vals, (rows, cols)), shape), val_off
        elif form == 'dgl':
            import dgl
            assert shape[0] == shape[1], \
                'only support homogeneous graph in form of dgl, shape[0] must epuals to shape[1].'
            graph = dgl.graph((rows, cols), num_nodes=shape[0])
            graph.edata['value'] = vals
            return graph, val_off

    def _get_one_graph(self, id, value_field=None, row_offset=0, col_offset=0, val_offset=0, bidirectional=False):
        """
        Gets rows, cols and values in one graph.
        If several graphs are to be combined into one, offset should be added on the edge value in each graph to avoid conflict.
        Then the edge value will be: .. math:: offset + vals. (.. math:: offset + 1 in user-item graph). The offset will be reset to ``offset + len(self.field2tokens[value_field])`` in next graph.
        If bidirectional is True, the inverse edge values in the graph will be set to ``offset + corresponding_canonical_values + len(self.field2tokens[value_field]) - 1``.
        If all edges in the graph are sorted by their values in a list, the list will be:
            ['[PAD]', canonical_edge_1, canonical_edge_2, ..., canonical_edge_n, inverse_edge_1, inverse_edge_2, ..., inverse_edge_n]

        Args:
            id(int): the indix of the feat or network. The index of ``inter_feat`` is set to ``0`` by default
            and the index of networks(such as knowledge graph and social network) is started by ``1`` corresponding to the dataset configuration file i.e. ``datasetname.yaml``.
            value_field(str): the value field in the graph. If value_field isn't ``None``, the values in this column will fill the adjacency matrix.
            row_offset(int): the offset of the row in the graph. Default: 0.
            col_offset(int): the offset of the column in the graph. Default: 0.
            val_offset(int): the offset of the edge value in the graph. If several graphs are to be combined into one,
            offset should be added on the edge value in each graph to avoid conflict. Default: 0.
            bidirectional(bool): whether to turn the graph into bidirectional graph or not. Default: False

        Returns:
            rows(torch.Tensor): source nodes in all edges in the graph.
            cols(torch.Tensor): destination nodes in all edges in the graph.
            values(torch.Tensor): values of all edges in the graph.
            num_rows(int): number of source nodes.
            num_cols(int): number of destination nodes.
        """
        if id == 0:
            source_field = self.fuid
            target_field = self.fiid
            feat = self.inter_feat[self.inter_feat_subset]
        else:
            if self.network_feat is not None:
                if id - 1 < len(self.network_feat):
                    feat = self.network_feat[id - 1]
                    if len(feat.fields) == 2:
                        source_field, target_field = feat.fields[:2]
                    elif len(feat.fields) == 3:
                        source_field, target_field = feat.fields[0], feat.fields[2]
                else:
                    raise ValueError(
                        f'idx [{id}] is larger than the number of network features [{len(self.network_feat)}] minus 1')
            else:
                raise ValueError(
                    f'No network feature is input while idx [{id}] is larger than 1')
        if id == 0:
            source = feat[source_field] + row_offset
            target = feat[target_field] + col_offset
        else:
            source = feat.get_col(source_field) + row_offset
            target = feat.get_col(target_field) + col_offset
        if bidirectional:
            rows = torch.cat([source, target])
            cols = torch.cat([target, source])
        else:
            rows = source
            cols = target

        if value_field is not None:
            if id == 0 and value_field == 'inter':
                if bidirectional:
                    vals = torch.tensor(
                        [val_offset + 1] * len(source) + [val_offset + 2] * len(source))
                    val_offset += (1 + 2)
                else:
                    vals = torch.tensor([val_offset + 1] * len(source))
                    val_offset += (1 + 1)
            elif value_field in feat.fields:
                if bidirectional:
                    vals = feat.get_col(value_field) + val_offset
                    inv_vals = feat.get_col(
                        value_field) + len(self.field2tokens[value_field]) - 1 + val_offset
                    vals = torch.cat([vals, inv_vals])
                    val_offset += 2 * len(self.field2tokens[value_field]) - 1
                else:
                    vals = feat.get_col(value_field) + val_offset
                    val_offset += len(self.field2tokens[value_field])
            else:
                raise ValueError(
                    f'valued_field [{value_field}] does not exist')
        else:
            vals = torch.ones(len(rows))
        return rows, cols, vals, val_offset, self.num_values(source_field), self.num_values(target_field)

    def _split_by_ratio(self, ratio, data_count, user_mode):
        r"""Split dataset into train/valid/test by specific ratio."""
        m = len(data_count)
        if not user_mode:
            splits = np.outer(data_count, ratio).astype(np.int32)
            splits[:, 0] = data_count - splits[:, 1:].sum(axis=1)
            for i in range(1, len(ratio)):
                idx = (splits[:, -i] == 0) & (splits[:, 0] > 1)
                splits[idx, -i] += 1
                splits[idx, 0] -= 1
        else:
            idx = np.random.permutation(m)
            sp_ = (m * np.array(ratio)).astype(np.int32)
            sp_[0] = m - sp_[1:].sum()
            sp_ = sp_.cumsum()
            parts = np.split(idx, sp_[:-1])
            splits = np.zeros((m, len(ratio)), dtype=np.int32)
            for _, p in zip(range(len(ratio)), parts):
                splits[p, _] = data_count.iloc[p]

        splits = np.hstack(
            [np.zeros((m, 1), dtype=np.int32), np.cumsum(splits, axis=1)])
        cumsum = np.hstack([[0], data_count.cumsum()[:-1]])
        splits = cumsum.reshape(-1, 1) + splits
        return splits, data_count.index if m > 1 else None

    def _split_by_leave_one_out(self, leave_one_num, data_count, rep=True):
        r"""Split dataset into train/valid/test by leave one out method.
        The split methods are usually used for sequential recommendation, where the last item of the item sequence will be used for test.

        Args:
            leave_one_num(int): the last ``leave_one_num`` items of the sequence will be splited out.
            data_count(pandas.DataFrame or numpy.ndarray):  entry range for each user or number of all entries.
            rep(bool, optional): whether there should be repititive items in the sequence.
        """
        m = len(data_count)
        cumsum = data_count.cumsum()[:-1]
        if rep:
            splits = np.ones((m, leave_one_num + 1), dtype=np.int32)
            splits[:, 0] = data_count - leave_one_num
            for _ in range(leave_one_num):
                idx = splits[:, 0] < 1
                splits[idx, 0] += 1
                splits[idx, _] -= 1
            splits = np.hstack(
                [np.zeros((m, 1), dtype=np.int32), np.cumsum(splits, axis=1)])
        else:
            def get_splits(bool_index):
                idx = bool_index.values.nonzero()[0]
                if len(idx) > 2:
                    return [0, idx[-2], idx[-1], len(idx)]
                elif len(idx) == 2:
                    return [0, idx[-1], idx[-1], len(idx)]
                else:
                    return [0, len(idx), len(idx), len(idx)]
            splits = np.array([get_splits(bool_index)
                              for bool_index in np.split(self.first_item_idx, cumsum)])

        cumsum = np.hstack([[0], cumsum])
        splits = cumsum.reshape(-1, 1) + splits
        return splits, data_count.index if m > 1 else None

    def _get_data_idx(self, splits):
        r""" Return data index for train/valid/test dataset.
        """
        splits, uids = splits
        data_idx = [list(zip(splits[:, i-1], splits[:, i]))
                    for i in range(1, splits.shape[1])]
        if not getattr(self, 'fmeval', False):
            if uids is not None:
                d = [torch.from_numpy(np.hstack([np.arange(*e) for e in data_idx[0]]))]
                for _ in data_idx[1:]:
                    d.append(torch.tensor([[u, *e] for u, e in zip(uids, _) if e[1] > e[0]])) # skip users who don't have interactions in valid or test dataset.
                return d
            else:
                d = [torch.from_numpy(np.hstack([np.arange(*e)
                                      for e in data_idx[0]]))]
                for _ in data_idx[1:]:
                    start, end = _[0]
                    data = self.inter_feat.get_col(self.fuid)[start:end]
                    uids, counts = data.unique_consecutive(return_counts=True)
                    cumsum = torch.hstack(
                        [torch.tensor([0]), counts.cumsum(-1)]) + start
                    d.append(torch.tensor(
                        [[u, st, en] for u, st, en in zip(uids, cumsum[:-1], cumsum[1:])]))
                return d
        else:
            return [torch.from_numpy(np.hstack([np.arange(*e) for e in _])) for _ in data_idx]

    def __len__(self):
        r"""Return the length of the dataset."""
        return len(self.data_index)

    def _get_pos_data(self, index):
        if self.data_index.dim() > 1:
            idx = self.data_index[index]
            data = {self.fuid: idx[:, 0]}
            data.update(self.user_feat[data[self.fuid]])
            start = idx[:, 1]
            end = idx[:, 2]
            lens = end - start
            l = torch.cat([torch.arange(s, e) for s, e in zip(start, end)])
            d = self.inter_feat.get_col(self.fiid)[l]
            rating = self.inter_feat.get_col(self.frating)[l]
            data[self.fiid] = pad_sequence(
                d.split(tuple(lens.numpy())), batch_first=True)
            data[self.frating] = pad_sequence(
                rating.split(tuple(lens.numpy())), batch_first=True)
        else:
            idx = self.data_index[index]
            data = self.inter_feat[idx]
            uid, iid = data[self.fuid], data[self.fiid]
            data.update(self.user_feat[uid])
            data.update(self.item_feat[iid])

        if 'user_hist' in data:
            user_count = self.user_count[data[self.fuid]].max()
            data['user_hist'] = data['user_hist'][:, 0:user_count]

        return data


    def _get_neg_data(self, data: Dict):
        if 'user_hist' not in data:
            user_count = self.user_count[data[self.fuid]].max()
            user_hist = self.user_hist[data[self.fuid]][:, 0:user_count]
        else:
            user_hist = data['user_hist']
        neg_id = uniform_sampling(data[self.frating.size(0)], self.num_items,
                                    self.neg_count, user_hist).long()   # [B, neg]
        neg_id = neg_id.transpose(0,1).contiguous().view(-1)    # [neg*B]
        neg_item_feat = self.item_feat[neg_id]
        # negatives should be flatten here.
        # After flatten and concat, the batch size will be B*(1+neg)
        for k, v in data.items():
            if k in neg_item_feat:
                data[k] = torch.cat([v, neg_item_feat[k]], dim=0)
            elif k != self.frating:
                data[k] = v.tile((self.neg_count+1,))
            else:   # rating
                neg_rating = torch.zeros_like(neg_id)
                data[k] = torch.cat((v, neg_rating), dim=0)
        return data

    def __getitem__(self, index):
        r"""Get data at specific index.

        Args:
            index(int): The data index.
        Returns:
            dict: A dict contains different feature.
        """
        data = self._get_pos_data(index)
        if self.eval_mode and 'user_hist' not in data:
            user_count = self.user_count[data[self.fuid]].max()
            data['user_hist'] = self.user_hist[data[self.fuid]][:, 0:user_count]
        else:
            # Negative sampling in dataset.
            # Only uniform sampling is supported now.
            if getattr(self, 'neg_count', None) is not None:
                data = self._get_neg_data(data)
        return data


    def _copy(self, idx):
        d = copy.copy(self)
        d.data_index = idx
        return d

    def _init_sampler(self, dataset_sampler, dataset_neg_count):
        self.neg_count = dataset_neg_count
        self.sampler = dataset_sampler
        if self.sampler is not None:
            assert self.sampler == 'uniform', "`dataset_sampler` only support uniform sampler now."
            assert self.neg_count is not None, "`dataset_neg_count` are required when `dataset_sampler` is used."
            self.logger.warning("The rating of the sampled negatives will be set as 0.")
            if not self.config['drop_low_rating']:
                self.logger.warning("Please attention the `drop_low_rating` is False and "
                                    "the dataset is a rating dataset, the sampled negatives will "
                                    "be treated as interactions with rating 0.")
            self.logger.warning(f"With the sampled negatives, the batch size will be "
                                f"{self.neg_count+1} times as the batch size set in the "
                                f"configuration file. For example, `batch_size=16` and "
                                f"`dataset_neg_count=2` will load batches with size 48.")

    def build(
            self,
            split_ratio: List = [0.8, 0.1, 0.1],
            shuffle: bool = True,
            split_mode: str = 'user_entry',
            fmeval: bool = False,
            dataset_sampler: str = None,
            dataset_neg_count: int = None,
            **kwargs
        ):
        """Build dataset.

        Args:
            split_ratio(numeric): split ratio for data preparition. If given list of float, the dataset will be splited by ratio. If given a integer, leave-n method will be used.

            shuffle(bool, optional): set True to reshuffle the whole dataset each epoch. Default: ``True``

            split_mode(str, optional): controls the split mode. If set to ``user_entry``, then the interactions of each user will be splited into 3 cut.
            If ``entry``, then dataset is splited by interactions. If ``user``, all the users will be splited into 3 cut. Default: ``user_entry``

            fmeval(bool, optional): set True for MFDataset and ALSDataset when use TowerFreeRecommender. Default: ``False``

        Returns:
            list: A list contains train/valid/test data-[train, valid, test]
        """
        self.fmeval = fmeval
        self._init_sampler(dataset_sampler, dataset_neg_count)
        return self._build(split_ratio, shuffle, split_mode, True, False)

    def _build(self, ratio_or_num, shuffle, split_mode, drop_dup, rep):
        # for general recommendation, only support non-repetive recommendation
        # keep first data, sorted by time or not, split by user or not
        if not hasattr(self, 'first_item_idx'):
            self.first_item_idx = ~self.inter_feat.duplicated(
                subset=[self.fuid, self.fiid], keep='first')
        if drop_dup:
            self.inter_feat = self.inter_feat[self.first_item_idx]

        if (split_mode == 'user_entry') or (split_mode == 'user'):
            if self.ftime in self.inter_feat:
                self.inter_feat.sort_values(by=[self.fuid, self.ftime], inplace=True)
                self.inter_feat.reset_index(drop=True, inplace=True)
            else:
                self.inter_feat.sort_values(by=self.fuid, inplace=True)
                self.inter_feat.reset_index(drop=True, inplace=True)

        if split_mode == 'user_entry':
            user_count = self.inter_feat[self.fuid].groupby(
                self.inter_feat[self.fuid], sort=False).count()
            if shuffle:
                cumsum = np.hstack([[0], user_count.cumsum()[:-1]])
<<<<<<< HEAD
                idx = np.concatenate([np.random.permutation(
                    c) + start for start, c in zip(cumsum, user_count)])
                self.inter_feat = self.inter_feat.iloc[idx].reset_index(drop=True)
=======
                idx = np.concatenate([np.random.permutation(c)
                        + start for start, c in zip(cumsum, user_count)])
                self.inter_feat = self.inter_feat.iloc[idx].reset_index(
                    drop=True)
>>>>>>> 18359c83
        elif split_mode == 'entry':
            if shuffle:
                self.inter_feat = self.inter_feat.sample(
                    frac=1).reset_index(drop=True)
            user_count = np.array([len(self.inter_feat)])
        elif split_mode == 'user':
            user_count = self.inter_feat[self.fuid].groupby(
                self.inter_feat[self.fuid], sort=False).count()

        if isinstance(ratio_or_num, int):
            splits = self._split_by_leave_one_out(
                ratio_or_num, user_count, rep)
        else:
            splits = self._split_by_ratio(
                ratio_or_num, user_count, split_mode == 'user')

        if split_mode == 'entry':
            splits_ = splits[0][0]
            for start, end in zip(splits_[:-1], splits_[1:]):
                self.inter_feat[start:end] = self.inter_feat[start:end].sort_values(
                    by=self.fuid)

        self.dataframe2tensors()
        datasets = [self._copy(_) for _ in self._get_data_idx(splits)]
        user_hist, user_count = datasets[0].get_hist(True)
        for d in datasets[:2]:
            d.user_hist = user_hist
            d.user_count = user_count
        if len(datasets) > 2:
            assert len(datasets) == 3
            uh, uc = datasets[1].get_hist(True)
            uh = torch.cat((user_hist, uh), dim=-1).sort(dim=-1, descending=True).values
            uc = uc + user_count
            datasets[-1].user_hist = uh
            datasets[-1].user_count = uc
        return datasets

    def dataframe2tensors(self):
        r"""Convert the data type from TensorFrame to Tensor
        """
        self.inter_feat = TensorFrame.fromPandasDF(self.inter_feat, self)
        self.user_feat = TensorFrame.fromPandasDF(self.user_feat, self)
        self.item_feat = TensorFrame.fromPandasDF(self.item_feat, self)
        if hasattr(self, 'network_feat'):
            for i in range(len(self.network_feat)):
                self.network_feat[i] = TensorFrame.fromPandasDF(
                    self.network_feat[i], self)

    def train_loader(self, batch_size, shuffle=True, num_workers=1, drop_last=False, ddp=False):
        r"""Return a dataloader for training.

        Args:
            batch_size(int): the batch size for training data.

            shuffle(bool,optimal): set to True to have the data reshuffled at every epoch. Default:``True``.

            num_workers(int, optimal): how many subprocesses to use for data loading. ``0`` means that the data will be loaded in the main process. (default: ``1``)

            drop_last(bool, optimal): set to True to drop the last mini-batch if the size is smaller than given batch size. Default: ``False``

            load_combine(bool, optimal): set to True to combine multiple loaders as :doc:`ChainedDataLoader <chaineddataloader>`. Default: ``False``

        Returns:
            list or ChainedDataLoader: list of loaders if load_combine is True else ChainedDataLoader.

        .. note::
            Due to that index is used to shuffle the dataset and the data keeps remained, `num_workers > 0` may get slower speed.
        """
        self.eval_mode = False # set mode to training.
        return self.loader(batch_size, shuffle, num_workers, drop_last, ddp)

    def loader(self, batch_size, shuffle=True, num_workers=1, drop_last=False, ddp=False):
        # if not ddp:
        if self.data_index.dim() > 1:  # has sample_length
            sampler = SortedDataSampler(self, batch_size, shuffle, drop_last)
        else:
            sampler = DataSampler(self, batch_size, shuffle, drop_last)

        if ddp:
            sampler = DistributedSamplerWrapper(sampler, shuffle=False)

        output = DataLoader(self, sampler=sampler, batch_size=None,
                            shuffle=False, num_workers=num_workers,
                            persistent_workers=False)

        # if ddp:
        #     sampler = torch.utils.data.distributed.DistributedSampler(self, shuffle=shuffle, drop_last=drop_last)
        #     output = DataLoader(self, sampler=sampler, batch_size=batch_size, num_workers=num_workers)
        return output

    @property
    def sample_length(self):
        if self.data_index.dim() > 1:
            return self.data_index[:, 2] - self.data_index[:, 1]
        else:
            raise ValueError('can not compute sample length for this dataset')

    def eval_loader(self, batch_size, num_workers=1, ddp=False):
        self.eval_mode = True
        if not getattr(self, 'fmeval', False):
            # if ddp:
            #     sampler = torch.utils.data.distributed.DistributedSampler(self, shuffle=False)
            #     output = DataLoader(
            #         self, sampler=sampler, batch_size=batch_size, num_workers=num_workers)
            # else:
            sampler = SortedDataSampler(self, batch_size)
            if ddp:
                sampler = DistributedSamplerWrapper(sampler, shuffle=False)
            output = DataLoader(
                self, sampler=sampler, batch_size=None, shuffle=False,
                num_workers=num_workers, persistent_workers=False)
            return output
        else:
            self.eval_mode = True
            return self.loader(batch_size, shuffle=False, num_workers=num_workers, ddp=ddp)

    def drop_feat(self, keep_fields):
        if keep_fields is not None and len(keep_fields) > 0:
            fields = set(keep_fields)
            fields.add(self.frating)
            for feat in self._get_feat_list():
                feat.del_fields(fields)
            if 'user_hist' in fields:
                self.user_feat.add_field('user_hist', self.user_hist)
            if 'item_hist' in fields:
                self.item_feat.add_field('item_hist', self.get_hist(False))

    def get_hist(self, isUser=True):
        r"""Get user or item interaction history.

        Args:
            isUser(bool, optional): Default: ``True``.

        Returns:
            torch.Tensor: padded user or item hisoty.

            torch.Tensor: length of the history sequence.
        """
        user_array = self.inter_feat.get_col(self.fuid)[self.inter_feat_subset]
        item_array = self.inter_feat.get_col(self.fiid)[self.inter_feat_subset]
        sorted, index = torch.sort(user_array if isUser else item_array)
        user_item, count = torch.unique_consecutive(sorted, return_counts=True)
        list_ = torch.split(
            item_array[index] if isUser else user_array[index], tuple(count.numpy()))
        tensors = [torch.tensor([], dtype=torch.int64) for _ in range(
            self.num_users if isUser else self.num_items)]
        for i, l in zip(user_item, list_):
            tensors[i] = l
        user_count = torch.tensor([len(e) for e in tensors])
        tensors = pad_sequence(tensors, batch_first=True)
        return tensors, user_count

    def get_network_field(self, network_id, feat_id, field_id):
        """
        Returns the specified field name in some network.
        For example, if the head id field is in the first feat of KG network and is the first column of the feat and the index of KG network is 1.
        To get the head id field, the method can be called like this ``train_data.get_network_field(1, 0, 0)``.

        Args:
            network_id(int) : the index of network corresponding to the dataset configuration file.
            feat_id(int): the index of the feat in the network.
            field_id(int): the index of the wanted field in above feat.

        Returns:
            field(str): the wanted field.
        """
        return self.config['network_feat_field'][network_id][feat_id][field_id].split(':')[0]

    @property
    def inter_feat_subset(self):
        r""" Data index.
        """
        if self.data_index.dim() > 1:
            return torch.cat([torch.arange(s, e) for s, e in zip(self.data_index[:, 1], self.data_index[:, 2])])
        else:
            return self.data_index

    @property
    def item_freq(self):
        r""" Item frequency (or popularity).

        Returns:
            torch.Tensor: ``[num_items,]``. The times of each item appears in the dataset.
        """
        if not hasattr(self, 'data_index'):
            raise ValueError(
                'please build the dataset first by call the build method')
        l = self.inter_feat.get_col(self.fiid)[self.inter_feat_subset]
        it, count = torch.unique(l, return_counts=True)
        it_freq = torch.zeros(self.num_items, dtype=torch.int64)
        it_freq[it] = count
        return it_freq

    @property
    def num_users(self):
        r"""Number of users.

        Returns:
            int: number of users.
        """
        return self.num_values(self.fuid)

    @property
    def num_items(self):
        r"""Number of items.

        Returns:
            int: number of items.
        """
        return self.num_values(self.fiid)

    @property
    def num_inters(self):
        r"""Number of total interaction numbers.

        Returns:
            int: number of interactions in the dataset.
        """
        return len(self.inter_feat)

    def num_values(self, field):
        r"""Return number of values in specific field.

        Args:
            field(str): the field to be counted.

        Returns:
            int: number of values in the field.

        .. note::
            This method is used to return ``num_items``, ``num_users`` and ``num_inters``.
        """
        if 'token' not in self.field2type[field]:
            return self.field2maxlen[field]
        else:
            return len(self.field2tokens[field])


class AEDataset(MFDataset):
    def build(self, split_ratio=[0.8, 0.1, 0.1], shuffle=False, dataset_sampler=None, dataset_neg_count=None, **kwargs):
        """Build dataset.

        Args:
            ratio_or_num(numeric): split ratio for data preparition. If given list of float, the dataset will be splited by ratio. If given a integer, leave-n method will be used.

            shuffle(bool, optional): set True to reshuffle the whole dataset each epoch. Default: ``True``

            split_mode(str, optional): controls the split mode. If set to ``user_entry``, then the interactions of each user will be splited into 3 cut.
            If ``entry``, then dataset is splited by interactions. If ``user``, all the users will be splited into 3 cut. Default: ``user_entry``

            fmeval(bool, optional): set True for MFDataset and ALSDataset when use TowerFreeRecommender. Default: ``False``

        Returns:
            list or ChainedDataLoader: list of loaders if load_combine is True else ChainedDataLoader.
        """
        self._init_sampler(dataset_sampler, dataset_neg_count)

        return self._build(split_ratio, shuffle, 'user_entry', True, False)

    def _get_data_idx(self, splits):
        splits, uids = splits
        # filter out users whose behaviors are not in valid and test data, 
        # otherwise it will cause nan in metric calculation such as recall.
        # usually the reason is that the number of behavior is too small due to the sparsity.
        mask = splits[:, 1] < splits[:, 2]
        splits, uids = splits[mask], uids[mask]
        data_idx = [list(zip(splits[:, i-1], splits[:, i]))
                    for i in range(1, splits.shape[1])]
        data_idx = [torch.tensor([[u, *e] for e, u in zip(_, uids)])
                    for _ in data_idx]
        data = [torch.cat((data_idx[0], data_idx[i]), -1)
                for i in range(len(data_idx))]
        return data

    def __getitem__(self, index):
        idx = self.data_index[index]
        data = {self.fuid: idx[:, 0]}
        data.update(self.user_feat[data[self.fuid]])
        for i, n in enumerate(['in_', '']):
            start = idx[:, i * 3 + 1]
            end = idx[:, i * 3 + 2]
            lens = end - start
            l = torch.cat([torch.arange(s, e) for s, e in zip(start, end)])
            d = self.inter_feat[l]
            for k in d:
                d[k] = pad_sequence(d[k].split(
                    tuple(lens.numpy())), batch_first=True)
            d.update(self.item_feat[d[self.fiid]])
            for k, v in d.items():
                if k != self.fuid:
                    data[n+k] = v

        if self.eval_mode and 'user_hist' not in data:
            data['user_hist'] = data['in_'+self.fiid]
        else:
            if self.neg_count is not None:
                data = self._get_neg_data(data)
        return data

    @property
    def inter_feat_subset(self):
        index = torch.cat([torch.arange(s, e) for s, e in zip(
            self.data_index[:, -2], self.data_index[:, -1])])
        return index


class SeqDataset(MFDataset):
    @property
    def drop_dup(self):
        return False

    def build(self, split_ratio=2, rep=True, train_rep=True, dataset_sampler=None, dataset_neg_count=None, **kwargs):
        self.test_rep = rep
        self.train_rep = train_rep if not rep else True
        self._init_sampler(dataset_sampler, dataset_neg_count)

        return self._build(split_ratio, False, 'user_entry', False, rep) #TODO: add split method 'user'

    def _get_data_idx(self, splits):
        splits, uids = splits
        maxlen = self.config['max_seq_len'] or (
            splits[:, -1] - splits[:, 0]).max()

        def keep_first_item(dix, part):
            if ((dix == 0) and self.train_rep) or ((dix > 0) and self.test_rep):
                return part
            else:
                return part[self.first_item_idx.iloc[part[:, -1]].values]

        def get_slice(sp, u):
            data = np.array([[u, max(sp[0], i - maxlen), i]
                            for i in range(sp[0], sp[-1])], dtype=np.int64)
            sp -= sp[0]
            return np.split(data[1:], sp[1:-1]-1)
        output = [get_slice(sp, u) for sp, u in zip(splits, uids)]
        output = [torch.from_numpy(np.concatenate(_)) for _ in zip(*output)] # [[user, start, end]]
        output = [keep_first_item(dix, _) for dix, _ in enumerate(output)]
        return output

    def _get_pos_data(self, index):
        idx = self.data_index[index]
        data = {self.fuid: idx[:, 0]}
        data.update(self.user_feat[data[self.fuid]])
        target_data = self.inter_feat[idx[:, 2]]
        target_data.update(self.item_feat[target_data[self.fiid]])
        start = idx[:, 1]
        end = idx[:, 2]
        lens = end - start
        data['seqlen'] = lens
        l = torch.cat([torch.arange(s, e) for s, e in zip(start, end)])
        source_data = self.inter_feat[l]
        for k in source_data:
            source_data[k] = pad_sequence(source_data[k].split(
                tuple(lens.numpy())), batch_first=True)
        source_data.update(self.item_feat[source_data[self.fiid]])

        for n, d in zip(['in_', ''], [source_data, target_data]):
            for k, v in d.items():
                if k != self.fuid:
                    data[n+k] = v
        return data

    @property
    def inter_feat_subset(self):
        return self.data_index[:, -1]


class FullSeqDataset(SeqDataset):
    def _get_data_idx(self, splits):
        splits, uids = splits
        maxlen = self.config['max_seq_len'] or (
            splits[:, -1] - splits[:, 0]).max()

        def get_slice(sp, u):
            sp[1:] = sp[1:] - 1
            data = [np.array([[u, max(sp[0], sp[1]-maxlen), sp[1]]])]
            data += [np.array([[u, max(s-maxlen, sp[0]), s]]) for s in sp[2:]]
            return data
        output = [get_slice(sp, u) for sp, u in zip(splits, uids)]
        output = [torch.from_numpy(np.concatenate(_)) for _ in zip(*output)]
        return output


class SeqToSeqDataset(SeqDataset):

    def _get_data_idx(self, splits):
        # bug to fix : "user" split mode
        # split: [start, train_end, valid_end, test_end]
        splits, uids = splits
        maxlen = self.config['max_seq_len'] or (
            splits[:, -1] - splits[:, 0]).max()

        def keep_first_item(dix, part):
            # self.drop_dup is set to False in SeqDataset
            if ((dix == 0) and self.train_rep) or ((dix > 0) and self.test_rep):
                return part
            else:
                return part[self.first_item_idx.iloc[part[:, -1]].values]

        def get_slice(sp, u):
            # the length of the train slice should be maxlen + 1 to get train data with length maxlen
            data = [np.array([[u, max(sp[0], i - 1 - maxlen), i - 1]]) for i in sp[1:]]
            return tuple(data)

        output = [get_slice(sp, u) for sp, u in zip(splits, uids)]
        output = [torch.from_numpy(np.concatenate(_)) for _ in zip(*output)]
        output = [keep_first_item(dix, _) for dix, _ in enumerate(output)] # figure out
        return output

    def _get_pos_data(self, index):
        # training:
        # source: interval [idx[:, 1], idx[:, 2] - 1]
        # target: interval [idx[:, 1] + 1, idx[:, 2]]
        # valid/test:
        # source: interval [idx[:, 1], idx[:, 2] - 1]
        # target: idx[:, 2]
        idx = self.data_index[index]
        data = {self.fuid: idx[:, 0]}
        data.update(self.user_feat[data[self.fuid]])
        start = idx[:, 1]
        end = idx[:, 2]
        lens = end - start
        data['seqlen'] = lens
        l_source = torch.cat([torch.arange(s, e) for s, e in zip(start, end)])
        # source_data
        source_data = self.inter_feat[l_source]
        for k in source_data:
            source_data[k] = pad_sequence(source_data[k].split(
                tuple(lens.numpy())), batch_first=True)
        source_data.update(self.item_feat[source_data[self.fiid]])
        # target_data
        if not self.eval_mode:
            l_target = l_source + 1
            target_data = self.inter_feat[l_target]
            for k in target_data:
                target_data[k] = pad_sequence(target_data[k].split(
                    tuple(lens.numpy())), batch_first=True)
            target_data.update(self.item_feat[target_data[self.fiid]])
        else:
            target_data = self.inter_feat[idx[:, 2]]
            target_data.update(self.item_feat[target_data[self.fiid]])

        for n, d in zip(['in_', ''], [source_data, target_data]):
            for k, v in d.items():
                if k != self.fuid:
                    data[n+k] = v
        return data

    @property
    def inter_feat_subset(self):
        """self.data_index : [num_users, 3]
        The intervel in data_index is both closed.
        data_index only includes interactions in the truncated sequence of a user, instead of all interactions.
        Return:
            torch.tensor: the history index in inter_feat. shape: [num_interactions_in_train]
        """
        start = self.data_index[:, 1]
        end = self.data_index[:, 2]
        return torch.cat([torch.arange(s, e + 1, dtype=s.dtype) for s, e in zip(start, end)], dim=0)

class TensorFrame(Dataset):
    r"""The main data structure used to save interaction data in RecStudio dataset.

    TensorFrame class can be regarded as one enhanced dict, which contains several fields of data (like: ``user_id``, ``item_id``, ``rating`` and so on).
    And TensorFrame have some useful strengths:

    - Generated from pandas.DataFrame directly.

    - Easy to get/add/remove fields.

    - Easy to get each interaction information.

    - Compatible for torch.utils.data.DataLoader, which provides a loader method to return batch data.
    """
    @classmethod
    def fromPandasDF(cls, dataframe, dataset):
        r"""Get a TensorFrame from a pandas.DataFrame.

        Args:
            dataframe(pandas.DataFrame): Dataframe read from csv file.
            dataset(recstudio.data.MFDataset): target dataset where the TensorFrame is used.

        Return:
            recstudio.data.TensorFrame: the TensorFrame get from the dataframe.
        """
        data = {}
        fields = []
        length = len(dataframe.index)
        for field in dataframe:
            fields.append(field)
            ftype = dataset.field2type[field]
            value = dataframe[field]
            if ftype == 'token_seq':
                seq_data = [torch.from_numpy(
                    d[:dataset.field2maxlen[field]]) for d in value]
                data[field] = pad_sequence(seq_data, batch_first=True)
            elif ftype == 'float_seq':
                seq_data = [torch.from_numpy(
                    d[:dataset.field2maxlen[field]]) for d in value]
                data[field] = pad_sequence(seq_data, batch_first=True)
            elif ftype == 'token':
                data[field] = torch.from_numpy(
                    dataframe[field].to_numpy(np.int64))
            else:
                data[field] = torch.from_numpy(
                    dataframe[field].to_numpy(np.float32))
        return cls(data, length, fields)

    def __init__(self, data, length, fields):
        self.data = data
        self.length = length
        self.fields = fields

    def get_col(self, field):
        r"""Get data from the specific field.

        Args:
            field(str): field name.

        Returns:
            torch.Tensor: data of corresponding filed.
        """
        return self.data[field]

    def __len__(self):
        return self.length

    def __getitem__(self, idx):
        ret = {}
        for field, value in self.data.items():
            ret[field] = value[idx]
        return ret

    def del_fields(self, keep_fields):
        r"""Delete fields that are *not in* ``keep_fields``.

        Args:
            keep_fields(list[str],set[str] or dict[str]): the fields need to remain.
        """
        fields = copy.deepcopy(self.fields)
        for f in fields:
            if f not in keep_fields:
                self.fields.remove(f)
                del self.data[f]

    def loader(self, batch_size, shuffle=False, num_workers=1, drop_last=False):
        r"""Create dataloader.

        Args:
            batch_size(int): batch size for mini batch.

            shuffle(bool, optional): whether to shuffle the whole data. (default `False`).

            num_workers(int, optional): how many subprocesses to use for data loading. ``0`` means that the data will be loaded in the main process. (default: `1`).

            drop_last(bool, optinal): whether to drop the last mini batch when the size is smaller than the `batch_size`.

        Returns:
            torch.utils.data.DataLoader: the dataloader used to load all the data in the TensorFrame.
        """
        sampler = DataSampler(self, batch_size, shuffle, drop_last)
        output = DataLoader(self, sampler=sampler, batch_size=None,
                            shuffle=False, num_workers=num_workers,
                            persistent_workers=False)
        return output

    def add_field(self, field, value):
        r"""Add field to the TensorFrame.

        Args:
            field(str): the field name to be added.

            value(torch.Tensor): the value of the field.
        """
        self.data[field] = value

    def reindex(self, idx):
        r"""Shuffle the data according to the given `idx`.

        Args:
            idx(numpy.ndarray): the given data index.

        Returns:
            recstudio.data.TensorFrame: a copy of the TensorFrame after reindexing.
        """
        output = copy.deepcopy(self)
        for f in output.fields:
            output.data[f] = output.data[f][idx]
        return output


class DataSampler(Sampler):
    r"""Data sampler to return index for batch data.

    The datasampler generate batches of index in the `data_source`, which can be used in dataloader to sample data.

    Args:
        data_source(Sized): the dataset, which is required to have length.

        batch_size(int): batch size for each mini batch.

        shuffle(bool, optional): whether to shuffle the dataset each epoch. (default: `True`)

        drop_last(bool, optional): whether to drop the last mini batch when the size is smaller than the `batch_size`.(default: `False`)

        generator(optinal): generator to generate rand numbers. (default: `None`)
    """

    def __init__(self, data_source: Sized, batch_size, shuffle=True, drop_last=False, generator=None):
        self.data_source = data_source
        self.batch_size = batch_size
        self.drop_last = drop_last
        self.shuffle = shuffle
        self.generator = generator

    def __iter__(self):
        n = len(self.data_source)
        if self.generator is None:
            generator = torch.Generator()
            generator.manual_seed(
                int(torch.empty((), dtype=torch.int64).random_().item()))
        else:
            generator = self.generator

        if self.shuffle:
            output = torch.randperm(
                n, generator=generator).split(self.batch_size)
        else:
            output = torch.arange(n).split(self.batch_size)
        if self.drop_last and len(output[-1]) < self.batch_size:
            yield from output[:-1]
        else:
            yield from output

    def __len__(self):
        if self.drop_last:
            return len(self.data_source) // self.batch_size
        else:
            return (len(self.data_source) + self.batch_size - 1) // self.batch_size


class SortedDataSampler(Sampler):
    r"""Data sampler to return index for batch data, aiming to collect data with similar lengths into one batch.

    In order to save memory in training producure, the data sampler collect data point with similar length into one batch.

    For example, in sequential recommendation, the interacted item sequence of different users may vary differently, which may cause
    a lot of padding. By considering the length of each sequence, gathering those sequence with similar lengths in the same batch can
    tackle the problem.

    If `shuffle` is `True`, length of sequence and the random index are combined together to reduce padding without randomness.

    Args:
        data_source(Sized): the dataset, which is required to have length.

        batch_size(int): batch size for each mini batch.

        shuffle(bool, optional): whether to shuffle the dataset each epoch. (default: `True`)

        drop_last(bool, optional): whether to drop the last mini batch when the size is smaller than the `batch_size`.(default: `False`)

        generator(optinal): generator to generate rand numbers. (default: `None`)
    """

    def __init__(self, data_source: Sized, batch_size, shuffle=False, drop_last=False, generator=None):
        self.data_source = data_source
        self.batch_size = batch_size
        self.drop_last = drop_last
        self.shuffle = shuffle
        self.generator = generator

    def __iter__(self):
        n = len(self.data_source)
        if self.shuffle:
            output = torch.div(torch.randperm(n), (self.batch_size * 10), rounding_mode='floor')
            output = self.data_source.sample_length + output * \
                (self.data_source.sample_length.max() + 1)
        else:
            output = self.data_source.sample_length
        output = torch.sort(output).indices
        output = output.split(self.batch_size)
        if self.drop_last and len(output[-1]) < self.batch_size:
            yield from output[:-1]
        else:
            yield from output

    def __len__(self):
        if self.drop_last:
            return len(self.data_source) // self.batch_size
        else:
            return (len(self.data_source) + self.batch_size - 1) // self.batch_size


class ChainedDataLoader:
    r"""ChainedDataLoader aims to combine several loaders in a chain.

    In some cases, several different dataloaders are used for one algorithm.

    Args:
        loaders(list[torch.utils.data.DataLoader]): list of dataloaders.

        nepoch(list or numpy.ndarray, optional): list with the same length as loaders, controls how many epochs each dataloader iterates for. (default: `None`)
    """

    def __init__(self, loaders, nepoch=None) -> None:
        self.loaders = loaders
        self.epoch = -1
        nepoch = np.ones(len(loaders)) if nepoch is None else np.array(nepoch)
        self.iter_idx = np.concatenate(
            [np.repeat(i, c) for i, c in enumerate(nepoch)])

    def __iter__(self):
        self.epoch += 1
        return iter(self.loaders[self.iter_idx[self.epoch % len(self.iter_idx)]])


class CombinedLoaders(object):
    def __init__(self, loaders) -> None:
        r"""
        The first loader is the main loader.
        """
        self.loaders = loaders

    def __len__(self):
        return len(self.loaders[0])

    def __iter__(self):
        for i, l in enumerate(self.loaders):
            self.loaders[i] = iter(l)
        return self

    def __next__(self):
        batch = next(self.loaders[0])
        for i, l in enumerate(self.loaders[1:]):
            try:
                batch.update(next(l))
            except StopIteration:
                self.loaders[i+1] = iter(self.loaders[i+1])
                batch.update(next(self.loaders[i+1]))
        return batch


class DatasetFromSampler(Dataset):
    """Dataset to create indexes from `Sampler`.
    Args:
        sampler: PyTorch sampler
    """

    def __init__(self, sampler: Sampler):
        """Initialisation for DatasetFromSampler."""
        self.sampler = sampler
        self.sampler_list = None

    def __getitem__(self, index: int):
        """Gets element of the dataset.
        Args:
            index: index of the element in the dataset
        Returns:
            Single element by index
        """
        if self.sampler_list is None:
            self.sampler_list = list(self.sampler)
        return self.sampler_list[index]

    def __len__(self) -> int:
        """
        Returns:
            int: length of the dataset
        """
        return len(self.sampler)


class DistributedSamplerWrapper(DistributedSampler):
    """
    Wrapper over `Sampler` for distributed training.
    Allows you to use any sampler in distributed mode.
    It is especially useful in conjunction with
    `torch.nn.parallel.DistributedDataParallel`. In such case, each
    process can pass a DistributedSamplerWrapper instance as a DataLoader
    sampler, and load a subset of subsampled data of the original dataset
    that is exclusive to it.
    .. note::
        Sampler is assumed to be of constant size.
    """

    def __init__(
        self,
        sampler,
        num_replicas: Optional[int] = None,
        rank: Optional[int] = None,
        shuffle: bool = True,
    ):
        """
        Args:
            sampler: Sampler used for subsampling
            num_replicas (int, optional): Number of processes participating in
                distributed training
            rank (int, optional): Rank of the current process
                within ``num_replicas``
            shuffle (bool, optional): If true (default),
                sampler will shuffle the indices
        """
        super(DistributedSamplerWrapper, self).__init__(
            DatasetFromSampler(sampler),
            num_replicas=num_replicas,
            rank=rank,
            shuffle=shuffle,
        )
        self.sampler = sampler

    def __iter__(self) -> Iterator[int]:
        """Iterate over sampler.
        Returns:
            python iterator
        """
        self.dataset = DatasetFromSampler(self.sampler)
        indexes_of_indexes = super().__iter__()
        subsampler_indexes = self.dataset
        return iter(itemgetter(*indexes_of_indexes)(subsampler_indexes))<|MERGE_RESOLUTION|>--- conflicted
+++ resolved
@@ -2,6 +2,7 @@
 import os
 import pickle
 import logging
+from operator import itemgetter
 from typing import List, Sized, Dict, Optional, Iterator, Union
 
 import numpy as np
@@ -495,7 +496,7 @@
         assert len(idx) == len(value_fields) and len(idx) == len(bidirectional)
         if shape is not None:
             assert type(shape) == list or type(shape) == tuple, 'the type of shape should be list or tuple'
-        
+
         rows, cols, vals = [], [], []
         n, m, val_off = 0, 0, 0
         for id, value_field, bidirectional, row_off, col_off in zip(
@@ -849,16 +850,9 @@
                 self.inter_feat[self.fuid], sort=False).count()
             if shuffle:
                 cumsum = np.hstack([[0], user_count.cumsum()[:-1]])
-<<<<<<< HEAD
-                idx = np.concatenate([np.random.permutation(
-                    c) + start for start, c in zip(cumsum, user_count)])
+                idx = np.concatenate([np.random.permutation(c) + start
+                    for start, c in zip(cumsum, user_count)])
                 self.inter_feat = self.inter_feat.iloc[idx].reset_index(drop=True)
-=======
-                idx = np.concatenate([np.random.permutation(c)
-                        + start for start, c in zip(cumsum, user_count)])
-                self.inter_feat = self.inter_feat.iloc[idx].reset_index(
-                    drop=True)
->>>>>>> 18359c83
         elif split_mode == 'entry':
             if shuffle:
                 self.inter_feat = self.inter_feat.sample(
@@ -1120,7 +1114,7 @@
 
     def _get_data_idx(self, splits):
         splits, uids = splits
-        # filter out users whose behaviors are not in valid and test data, 
+        # filter out users whose behaviors are not in valid and test data,
         # otherwise it will cause nan in metric calculation such as recall.
         # usually the reason is that the number of behavior is too small due to the sparsity.
         mask = splits[:, 1] < splits[:, 2]
