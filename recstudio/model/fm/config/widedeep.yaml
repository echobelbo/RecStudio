<<<<<<< HEAD
embed_dim: 10
mlp_layer: [256, 256, 256]
activation: 'relu'
dropout: 0.3
batch_norm: True 
=======
model:
  batch_norm: True
  embed_dim: 10
  mlp_layer: [256, 256, 256]
  activation: 'relu'
  dropout: 0.3
>>>>>>> 3078c7b2
<|MERGE_RESOLUTION|>--- conflicted
+++ resolved
@@ -1,14 +1,6 @@
-<<<<<<< HEAD
-embed_dim: 10
-mlp_layer: [256, 256, 256]
-activation: 'relu'
-dropout: 0.3
-batch_norm: True 
-=======
 model:
   batch_norm: True
   embed_dim: 10
   mlp_layer: [256, 256, 256]
   activation: 'relu'
-  dropout: 0.3
->>>>>>> 3078c7b2
+  dropout: 0.3