from recstudio.data.dataset import MFDataset

from ..basemodel import BaseRanker
from ..loss_func import BCEWithLogitLoss
from ..module import ctr, MLPModule


class DeepFM(BaseRanker):

    def _get_dataset_class():
        return MFDataset

<<<<<<< HEAD
    def _get_scorer(self, train_data):
        embedding = ctr.Embeddings(
            self.fields,
            self.embed_dim,
            train_data)

        linear = ctr.LinearLayer(self.fields, train_data)
=======
    def _init_model(self, train_data, drop_unused_field=True):
        super()._init_model(train_data, drop_unused_field)
        self.linear = ctr.LinearLayer(self.fields, train_data)
        self.fm = ctr.FMLayer(reduction='sum')
        self.embedding = ctr.Embeddings(self.fields, self.embed_dim, train_data)
        self.mlp = MLPModule([self.embedding.num_features*self.embed_dim]+self.config['mlp_layer']+[1],
                             self.config['activation'], self.config['dropout'],
                             last_activation=False, last_bn=False)
>>>>>>> 18359c83

    def score(self, batch):
        lr_score = self.linear(batch)
        emb = self.embedding(batch)
        fm_score = self.fm(emb)
        mlp_score = self.mlp(emb.view(emb.size(0), -1)).squeeze(-1)
        return lr_score + fm_score + mlp_score

    def _get_loss_func(self):
        return BCEWithLogitLoss(self.rating_threshold)<|MERGE_RESOLUTION|>--- conflicted
+++ resolved
@@ -10,15 +10,6 @@
     def _get_dataset_class():
         return MFDataset
 
-<<<<<<< HEAD
-    def _get_scorer(self, train_data):
-        embedding = ctr.Embeddings(
-            self.fields,
-            self.embed_dim,
-            train_data)
-
-        linear = ctr.LinearLayer(self.fields, train_data)
-=======
     def _init_model(self, train_data, drop_unused_field=True):
         super()._init_model(train_data, drop_unused_field)
         self.linear = ctr.LinearLayer(self.fields, train_data)
@@ -27,7 +18,6 @@
         self.mlp = MLPModule([self.embedding.num_features*self.embed_dim]+self.config['mlp_layer']+[1],
                              self.config['activation'], self.config['dropout'],
                              last_activation=False, last_bn=False)
->>>>>>> 18359c83
 
     def score(self, batch):
         lr_score = self.linear(batch)
