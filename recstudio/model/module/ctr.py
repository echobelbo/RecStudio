--- conflicted
+++ resolved
@@ -47,12 +47,8 @@
     'PPLayer',
     'SAMFeatureInteraction',
     'GraphAggregationLayer',
-<<<<<<< HEAD
     'FiGNNLayer',
     'ExtractionLayer'
-=======
-    'FiGNNLayer'
->>>>>>> 21fe3859
 ]
 
 
@@ -1288,11 +1284,7 @@
         fm_out = self.r_fm(fm_out.transpose(1, 2))                                      # B x D x 1                   
         fwbi_out = self.fc(torch.cat([lr_out.unsqueeze(-1), (fm_out + mf_out).squeeze(-1)], dim=-1))  # B x (D+1)
         return fwbi_out
-     
-<<<<<<< HEAD
-
-=======
->>>>>>> 21fe3859
+
     def extra_repr(self):
         return f'fields={self.fields}'
  
@@ -1485,10 +1477,7 @@
     def extra_repr(self):
         return f'num_layers={len(self.gnn)}'
     
-<<<<<<< HEAD
-    
-
-        
+    
 class ExtractionLayer(nn.Module):
     r"""Extraction Layer of PLE.
     
@@ -1573,6 +1562,3 @@
     def extra_repr(self):
         return f'specific_experts_per_task={self.specific_experts_per_task}, ' + \
                 f'num_task={self.num_task}, num_shared_experts={self.num_shared_experts}'
-=======
-    
->>>>>>> 21fe3859
