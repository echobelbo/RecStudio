from operator import neg
import torch
import torch.nn.functional as F


class FullScoreLoss(torch.nn.Module):
    r"""Calculate loss with positive scores and scores on all items.

    The loss need user's perference scores on positive items(ground truth) and all other items.
    However, due to the item numbers are very huge in real-world datasets, calculating scores on all items
    may be very time-consuming. So the loss is seldom used in large-scale dataset.
    """

    def forward(self, label, pos_score, all_score):
        r"""
        """
        pass


class PairwiseLoss(torch.nn.Module):
    def forward(self, label, pos_score, log_pos_prob, neg_score, log_neg_prob):
        pass


class PointwiseLoss(torch.nn.Module):
    def forward(self, label, pos_score):
        raise NotImplementedError(f'{type(self).__name__} is an abstrat class, \
            this method would not be implemented')


class SquareLoss(PointwiseLoss):
    def forward(self, label, pos_score):
        if label.dim() > 1:
            return torch.mean(torch.mean(torch.square(label - pos_score), dim=-1))
        else:
            return torch.mean(torch.square(label - pos_score))


class SoftmaxLoss(FullScoreLoss):
    def forward(self, label, pos_score, all_score):
        if all_score.dim() > pos_score.dim():
            return torch.mean(torch.logsumexp(all_score, dim=-1) - pos_score)
        else:
            output = torch.logsumexp(all_score, dim=-1, keepdim=True) - pos_score
            notpadnum = torch.logical_not(torch.isinf(pos_score)).float().sum(-1)
            output = torch.nan_to_num(output, posinf=0).sum(-1) / notpadnum
            return torch.mean(output)


class BPRLoss(PairwiseLoss):
    def __init__(self, dns=False):
        super().__init__()
        self.dns = dns

    def forward(self, label, pos_score, log_pos_prob, neg_score, log_neg_prob):
        if not self.dns:
            loss = F.logsigmoid(pos_score.view(*pos_score.shape, 1) - neg_score)
            weight = F.softmax(torch.ones_like(neg_score), -1)
            return -torch.mean((loss * weight).sum(-1))
        else:
            loss = -torch.mean(
                F.logsigmoid(pos_score - torch.max(neg_score, dim=-1)))
            return loss


class Top1Loss(BPRLoss):
    def forward(self, label, pos_score, log_pos_prob, neg_score, log_neg_prob):
        if not self.dns:
            loss = torch.sigmoid(neg_score - pos_score.view(*pos_score.shape, 1))
            loss += torch.sigmoid(neg_score ** 2)
            weight = F.softmax(torch.ones_like(neg_score), -1)
            return torch.mean((loss * weight).sum(-1))
        else:
            max_neg_score = torch.max(neg_score, dim=-1)
            loss = torch.sigmoid(max_neg_score-pos_score)
            loss = loss + torch.sigmoid(max_neg_score ** 2)
        return loss


class SampledSoftmaxLoss(PairwiseLoss):
    def forward(self, label, pos_score, log_pos_prob, neg_score, log_neg_prob):
        new_pos = pos_score - log_pos_prob
        new_neg = neg_score - log_neg_prob
        if new_pos.dim() < new_neg.dim():
            new_pos.unsqueeze_(-1)
        new_neg = torch.cat([new_pos, new_neg], dim=-1)
        output = torch.logsumexp(new_neg, dim=-1, keepdim=True) - new_pos
        notpadnum = torch.logical_not(torch.isinf(new_pos)).float().sum(-1)
        output = torch.nan_to_num(output, posinf=0).sum(-1) / notpadnum
        return torch.mean(output)


class WeightedBPRLoss(PairwiseLoss):
    def forward(self, label, pos_score, log_pos_prob, neg_score, log_neg_prob):
        loss = F.logsigmoid(pos_score.view(*pos_score.shape, 1) - neg_score)
        weight = F.softmax(neg_score - log_neg_prob, -1)
        return -torch.mean((loss * weight).sum(-1))


class BinaryCrossEntropyLoss(PairwiseLoss):
    def __init__(self, dns=False):
        super().__init__()
        self.dns = dns

    def forward(self, label, pos_score, log_pos_prob, neg_score, log_neg_prob):
        # pos_score: B | B x L | B x L
        # neg_score: B x neg | B x L x neg | B x neg
        assert ((pos_score.dim() == neg_score.dim()-1) and (pos_score.shape ==
                neg_score.shape[:-1])) or (pos_score.dim() == neg_score.dim())
        if not self.dns:
            weight = self._cal_weight(neg_score, log_neg_prob)
<<<<<<< HEAD
            notpadnum = torch.logical_not(torch.isinf(pos_score)).float().sum()
            output = torch.nan_to_num(F.logsigmoid(pos_score), neginf=0.0).sum() / notpadnum
            neg_score = F.softplus(neg_score) * weight
            neg_score_sum = neg_score.sum(-1)
=======
            padding_mask = torch.isinf(pos_score)
            # positive 
            pos_loss = F.logsigmoid(pos_score)
            pos_loss.masked_fill_(padding_mask, 0.0)
            pos_loss = pos_loss.sum() / (~padding_mask).sum()
            # negative
            neg_loss = F.softplus(neg_score) * weight
            neg_loss = neg_loss.sum(-1)
            # mask 
>>>>>>> 9bc6f69d
            if pos_score.dim() == neg_score.dim()-1:
                neg_loss.masked_fill_(padding_mask, 0.0)
                neg_loss = neg_loss.sum() / (~padding_mask).sum()
            else:
                neg_loss = torch.mean(neg_loss)

            return -pos_loss + neg_loss
        else:
            return torch.mean(-F.logsigmoid(pos_score) + F.softplus(torch.max(neg_score, dim=-1)))

    def _cal_weight(self, neg_score, log_neg_prob):
        return torch.ones_like(neg_score) / neg_score.size(-1)


class WeightedBinaryCrossEntropyLoss(BinaryCrossEntropyLoss):
    def _cal_weight(self, neg_score, log_neg_prob):
        return F.softmax(neg_score - log_neg_prob, -1)


class HingeLoss(PairwiseLoss):
    def __init__(self, margin=2, num_items=None):
        super().__init__()
        self.margin = margin
        self.n_items = num_items

    def forward(self, label, pos_score, log_pos_prob, neg_score, neg_prob):
        loss = torch.maximum(torch.max(neg_score, dim=-1).values - pos_score +
                             self.margin, torch.tensor([0]).type_as(pos_score))
        if self.n_items is not None:
            impostors = neg_score - pos_score.view(-1, 1) + self.margin > 0
            rank = torch.mean(impostors, -1) * self.n_items
            return torch.mean(loss * torch.log(rank + 1))
        else:
            return torch.mean(loss)


class InfoNCELoss(SampledSoftmaxLoss):
    def forward(self, label, pos_score, log_pos_prob, neg_score, log_neg_prob):
        return super().forward(label, pos_score, torch.zeros_like(pos_score),
                               neg_score, torch.zeros_like(neg_score))


class NCELoss(PairwiseLoss):
    def forward(self, label, pos_score, log_pos_prob, neg_score, log_neg_prob):
        new_pos = pos_score - log_pos_prob
        new_neg = neg_score - log_neg_prob
        loss = F.logsigmoid(new_pos) + (new_neg - F.softplus(new_neg)).sum(1)
        return -loss.mean()


class CCLLoss(PairwiseLoss):
    def __init__(self, margin=0.8, neg_weight=0.3) -> None:
        super().__init__()
        self.margin = margin
        self.neg_weight = neg_weight

    def forward(self, label, pos_score, log_pos_prob, neg_score, log_neg_prob):
        # pos_score: [B,] or [B, N]
        # neg_score: [B, num_neg] or [B, N, num_neg]
        pos_score = torch.sigmoid(pos_score)
        neg_score = torch.sigmoid(neg_score)
        neg_score_mean = torch.mean(torch.relu(neg_score - self.margin), dim=-1)  # [B] or [B,N]
        notpadnum = torch.logical_not(torch.isinf(pos_score)).float().sum()
        loss = (1 - pos_score) + self.neg_weight * neg_score_mean
        loss = torch.nan_to_num(loss, posinf=0.0)
        return loss.sum() / notpadnum


def l2_reg_loss_fn(*args):
    loss = 0.
    for emb in args:
        loss = loss + torch.mean(torch.sum(emb * emb, dim=-1)) # [B, D] -> [B] -> []
    return loss


class BCEWithLogitLoss(PointwiseLoss):
    def __init__(self, threshold: float=3.0, reduction: str='mean') -> None:
        super().__init__()
        self.threshold = threshold
        self.reduction = reduction

    def forward(self, label, pos_score):
        label = (label > self.threshold).float()
        loss = torch.nn.functional.binary_cross_entropy_with_logits(
            pos_score, label, reduction=self.reduction)
        return loss


class MSELoss(PointwiseLoss):
    def __init__(self, threshold: float=None, reduction: str='mean') -> None:
        super().__init__()
        self.threshold = threshold
        self.reduction = reduction

    def forward(self, label, pos_score):
        if self.threshold is not None:
            label = (label > self.threshold).float()
        loss = torch.nn.functional.mse_loss(pos_score, label)
        return loss<|MERGE_RESOLUTION|>--- conflicted
+++ resolved
@@ -109,22 +109,15 @@
                 neg_score.shape[:-1])) or (pos_score.dim() == neg_score.dim())
         if not self.dns:
             weight = self._cal_weight(neg_score, log_neg_prob)
-<<<<<<< HEAD
-            notpadnum = torch.logical_not(torch.isinf(pos_score)).float().sum()
-            output = torch.nan_to_num(F.logsigmoid(pos_score), neginf=0.0).sum() / notpadnum
-            neg_score = F.softplus(neg_score) * weight
-            neg_score_sum = neg_score.sum(-1)
-=======
             padding_mask = torch.isinf(pos_score)
-            # positive 
+            # positive
             pos_loss = F.logsigmoid(pos_score)
             pos_loss.masked_fill_(padding_mask, 0.0)
             pos_loss = pos_loss.sum() / (~padding_mask).sum()
             # negative
             neg_loss = F.softplus(neg_score) * weight
             neg_loss = neg_loss.sum(-1)
-            # mask 
->>>>>>> 9bc6f69d
+            # mask
             if pos_score.dim() == neg_score.dim()-1:
                 neg_loss.masked_fill_(padding_mask, 0.0)
                 neg_loss = neg_loss.sum() / (~padding_mask).sum()
