from copy import copy
from typing import Dict, List, Optional, Tuple, Union
<<<<<<< HEAD
import inspect
from attr import has
import recstudio.eval as eval
import torch
import torch.nn.functional as F
from recstudio.data import dataset
from recstudio.model import loss_func
from recstudio.model import scorer
from recstudio.model.basemodel import Recommender
from recstudio.model.module import data_augmentation
from recstudio.utils.utils import print_logger
from recstudio.ann.sampler import RetriverSampler, UniformSampler, MaskedUniformSampler, Sampler, uniform_sample_masked_hist

=======

import numpy as np
import recstudio.eval as eval
import torch
import torch.nn.functional as F
from recstudio.ann.sampler import *
from recstudio.data import AEDataset, SeqDataset
>>>>>>> d1053088

from ..loss_func import FullScoreLoss
from ..scorer import *
from . import Recommender


class BaseRetriever(Recommender):
    def __init__(self, config: Dict = None, **kwargs):
        super(BaseRetriever, self).__init__(config, **kwargs)

        if 'item_encoder' in kwargs:
            assert isinstance(kwargs['item_encoder'], torch.nn.Module), \
                "item_encoder must be torch.nn.Module"
            self.item_encoder = kwargs['item_encoder']
        else:
            self.item_encoder = None

        if 'query_encoder' in kwargs:
            assert isinstance(kwargs['query_encoder'], torch.nn.Module), \
                "query_encoder must be torch.nn.Module"
            self.query_encoder = kwargs['query_encoder']
        else:
            self.query_encoder = None

        if 'scorer' in kwargs:
            assert isinstance(kwargs['scorer'], torch.nn.Module), \
                "scorer must be torch.nn.Module"
            self.score_func = kwargs['scorer']
        else:
            self.score_func = self._get_score_func()

        if 'sampler' in kwargs:
            assert isinstance(kwargs['sampler'], Sampler), \
                "sampler must be recstudio.ann.sampler.Sampler"
            self.sampler = kwargs['sampler']
        else:
            self.sampler = None

        self.use_index = self.config['ann'] is not None and \
            (not config['item_bias'] or
                (isinstance(self.score_func, InnerProductScorer) or
                 isinstance(self.score_func, EuclideanScorer)))

    def _init_model(self, train_data):
        super()._init_model(train_data)
        self.query_fields = set(train_data.user_feat.fields).intersection(train_data.use_field)
        if isinstance(train_data, AEDataset) or isinstance(train_data, SeqDataset):
            self.query_fields = self.query_fields | set(["in_"+f for f in self.item_fields])
            if isinstance(train_data, SeqDataset):
                self.query_fields = self.query_fields | set(['seqlen'])

        self.fiid = train_data.fiid
        self.fuid = train_data.fuid
        assert self.fiid in self.item_fields, 'item id is required to use.'

        self.item_encoder = self._get_item_encoder(train_data) if not self.item_encoder else self.item_encoder
        self.query_encoder = self._get_query_encoder(train_data) if not self.query_encoder else self.query_encoder
        self.sampler = self._get_sampler(train_data) if not self.sampler else self.sampler

    def _get_item_feat(self, data):
        if isinstance(data, dict):  # batch
            if len(self.item_fields) == 1:
                return data[self.fiid]
            else:
                return dict((field, value) for field, value in data.items() if field in self.item_fields)
        else:  # neg_item_idx
            if len(self.item_fields) == 1:
                return data
            else:
                device = next(self.parameters()).device
                return self._to_device(self.item_feat[data], device)

    def _get_item_encoder(self, train_data):
        return torch.nn.Embedding(train_data.num_items, self.embed_dim, padding_idx=0)

    def _get_query_feat(self, data):
        if isinstance(data, dict):  # batch
            if (len(self.query_fields) == 1):
                return data[list(self.query_fields)[0]]
            else:
                return dict((field, value) for field, value in data.items() if field in self.query_fields)
        else:  # neg_user as query?
            if len(self.query_fields) == 1:
                return data
            else:
                device = next(self.parameters()).device
                return self._to_device(self.user_feat[data], device)

    def _get_query_encoder(self, train_data):
        if self.fuid in self.query_fields:
<<<<<<< HEAD
            print_logger.warning("No specific query_encoder is configured, query_encoder "\
                "is set as Embedding for user id by default because user id is detected in"\
                "use_fields")
=======
            self.logger.warning("No specific query_encoder is configured, query_encoder "
                                "is set as Embedding for user id by default due to detect user id is in"
                                "use_fields")
>>>>>>> d1053088
            return torch.nn.Embedding(train_data.num_users, self.embed_dim, padding_idx=0)
        else:
            self.logger.error("query_encoder missing. please configure query_encoder. if you "
                              "want to use Embedding for user id as query_encoder, please add user id "
                              "field name in use_field in your configuration.")
            raise ValueError("query_encoder missing.")

    def _get_score_func(self):
        return InnerProductScorer()

    def _get_sampler(self, train_data):
        return UniformSampler(train_data.num_items)

    def _get_item_vector(self):
        # if self.item_encoder is None:
        #     assert hasattr(self, 'item_vector') and self.item_vector is not None, \
        #         'model without item_encoder should have item_vector.'
        #     return self.item_vector
        if len(self.item_fields) == 1 and isinstance(self.item_encoder, torch.nn.Embedding):
            return self.item_encoder.weight[1:]
        else:
            # TODO: the batch_size should be configured
<<<<<<< HEAD
            output = [self.item_encoder(self._get_item_feat(self._to_device(batch, self.device))) 
                for batch in self.item_feat.loader(batch_size=1024)]
=======
            device = next(self.parameters()).device
            output = [self.item_encoder(self._get_item_feat(self._to_device(batch, device)))
                      for batch in self.item_feat.loader(batch_size=1024)]
>>>>>>> d1053088
            output = torch.cat(output, dim=0)
            return output[1:]

    def _update_item_vector(self):  # TODO: update frequency setting
        item_vector = self._get_item_vector()
<<<<<<< HEAD
        if not hasattr(self, "item_vector"):
            self.register_buffer('item_vector', item_vector.detach().clone() if isinstance(item_vector, torch.Tensor) else item_vector.copy()) 
        else: 
=======
        if not hasattr(self, 'item_vector'):
            self.register_buffer('item_vector', item_vector.detach().clone())
        else:
>>>>>>> d1053088
            self.item_vector = item_vector

        if self.use_index:
            self.ann_index = self.build_ann_index()

<<<<<<< HEAD

    def forward(self, batch, full_score, return_query=False, return_item=False):
        output_dict = {}
=======
    def forward(self, batch, full_score, return_query=False, return_item=False, return_neg_item=False):
        # query_vec, pos_item_vec, neg_item_vec,
        output = {}
>>>>>>> d1053088
        pos_items = self._get_item_feat(batch)
        pos_item_vec = self.item_encoder(pos_items)
        if self.sampler is not None:
            if self.neg_count is None:
<<<<<<< HEAD
                raise ValueError("`negative_count` value is required when "\
                    "`sampler` is not none.")

            (pos_prob, neg_item_idx, neg_prob), query = self._sample(
                batch, 
                neg = self.neg_count,
                excluding_hist = self.config['excluding_hist']
            )

            pos_items_rep = self.item_encoder(pos_items)
            pos_score = self.score_func(query, pos_items_rep)
=======
                raise ValueError("`negative_count` value is required when "
                                 "`sampler` is not none.")

            (log_pos_prob, neg_item_idx, log_neg_prob), query = self.sampling(batch=batch, num_neg=self.neg_count,
                                                                              excluding_hist=self.config.get('excluding_hist', False),
                                                                              method=self.config.get('sampling_method', 'none'), return_query=True)
            pos_score = self.score_func(query, pos_item_vec)
>>>>>>> d1053088
            if batch[self.fiid].dim() > 1:
                pos_score[batch[self.fiid] == 0] = -float('inf')  # padding

            neg_items = self._get_item_feat(neg_item_idx)
<<<<<<< HEAD
            neg_items_rep = self.item_encoder(neg_items)
            neg_score = self.score_func(query, neg_items_rep)
            
            output_dict['score'] = (pos_score, pos_prob, neg_score, neg_prob) 
            if return_query: output_dict['query'] = query
            if return_item: output_dict['item'] = pos_items_rep

            # data_augmentation 
            if self.training and hasattr(self, 'data_augmentation'):
                data_augmentation_args = {"batch": batch} 
                if 'query' in inspect.getargspec(self.data_augmentation).args:
                        data_augmentation_args['query'] = query
                output_dict.update(self.data_augmentation(**data_augmentation_args))

            return output_dict
            # return (pos_score, pos_prob, neg_score, neg_prob)
=======
            neg_item_vec = self.item_encoder(neg_items)
            neg_score = self.score_func(query, neg_item_vec)
            output['score'] = {'pos_score': pos_score, 'log_pos_prob': log_pos_prob,
                               'neg_score': neg_score, 'log_neg_prob': log_neg_prob}

            if return_neg_item:
                output['neg_item'] = neg_item_vec

>>>>>>> d1053088
        else:
            query = self.query_encoder(self._get_query_feat(batch))
            pos_score = self.score_func(query, pos_item_vec)
            if batch[self.fiid].dim() > 1:
                pos_score[batch[self.fiid] == 0] = -float('inf')  # padding
            output['score'] = {'pos_score': pos_score}
            if full_score:
                item_vectors = self._get_item_vector()
                all_item_scores = self.score_func(query, item_vectors)
<<<<<<< HEAD
                output_dict['score'] = pos_score, all_item_scores
                return output_dict
            else:
                output_dict['score'] = (pos_score, )
                return output_dict

=======
                output['score']['all_score'] = all_item_scores

        if return_query:
            output['query'] = query
        if return_item:
            output['item'] = pos_item_vec
        return output

    def score(self, batch, query=None, neg_id=None):
        # designed for cascade models like RankFlow or CoRR
        if neg_id is not None:
            if query is None:
                query = self.scorer.query_encoder(self.scorer._get_query_feat(batch))
            neg_vec = self.scorer.item_encoder(self.scorer_get_item_feat(neg_id))
            return self.scorer.score_func(query, neg_vec)
        else:   # score on positive items in batch
            if query is None:
                query = self.scorer.query_encoder(self.scorer._get_query_feat(batch))
            pos_vec = self.scorer.item_encoder(self.scorer_get_item_feat(batch))
            return self.scorer.score_func(query, pos_vec)
>>>>>>> d1053088

    def _sample(
        self,
        batch,
        neg: int = 1,
        excluding_hist: bool = False,
        return_query: bool = True
    ):
        query = self.query_encoder(self._get_query_feat(batch))
        pos_items = batch.get(self.fiid, None)
        if excluding_hist:
            if user_hist is None:
                self.logger.warning("user_hist is None, so the \
                    target item will be used as user_hist.")
<<<<<<< HEAD
                #TODO: user hist v.s. pos item
                user_hist = batch[self.fiid]
            else:
                user_hist = batch['user_hist']
=======
                user_hist = batch.get(self.fiid, None)
            else:
                user_hist = batch.get('user_hist', None)
                # TODO(@AngusHuang17): user hist v.s. pos item, if user_hist, user_hist should be passed
                # in train_loaders
>>>>>>> d1053088
        else:
            user_hist = None

        if isinstance(self.sampler, Sampler):
            kwargs = {
                'num_neg': neg,
                'pos_items': pos_items,
            }
            if isinstance(self.sampler, RetrieverSampler):
                # assert not _is_query, "RetreiverSampler expected a batch of data instead of queries."
                kwargs.update({
                    'batch': batch if self.sampler.retriever is not None else query,
                })

            else:
                kwargs['query'] = query

            pos_prob, neg_id, neg_prob = self.sampler(**kwargs)

        else:
            raise TypeError("`sampler` only support Sampler type.")

        if return_query:
            return pos_prob, neg_id, neg_prob, query
        else:
            return pos_prob, neg_id, neg_prob

    def sampling(
            self, batch, num_neg, method='none', excluding_hist=False, t=1,
            return_query=False, query=None):
        pos_items = batch.get(self.fiid, None)
        user_hist = batch.get('user_hist', None)
        if isinstance(num_neg, int):
            num_neg = [num_neg, num_neg]
        elif isinstance(num_neg, (List, Tuple)):
            assert len(num_neg) == 2, "length of negative_count must be 2 \
                when it's list type for retriever_dns sampler."
            assert num_neg[0] >= num_neg[1], "the first element of \
                negative_count must be larger than the second element."
        else:
            raise TypeError("num_neg only support int and List/Tuple type.")

        if method.endswith('&rand'):
            if isinstance(num_neg, int):
                num_neg_0 = num_neg // 2
                num_neg_1 = num_neg - num_neg_0
            elif isinstance(num_neg, (Tuple, List)):
                num_neg_0 = [num_neg[0], num_neg[1] // 2]
                num_neg_1 = num_neg[1] - num_neg_0[1]
            method_0 = method.split("&")[0]
            (_, neg_id_0, __), query = self.sampling(batch, num_neg_0, method_0, excluding_hist, t, True, query)
            num_queries = np.prod(query.shape[:-1])
            rand_sampled_idx = torch.randint(1, self.sampler.num_items+1,
                                             size=(num_queries, num_neg_1), device=query.device)
            neg_id = torch.cat((neg_id_0, rand_sampled_idx), dim=-1)
            log_neg_prob = torch.zeros_like(neg_id)
            log_pos_prob = None if pos_items is None else torch.zeros_like(pos_items)

        elif method in ("none", "top", "sir", "dns", "toprand", "brute"):

            if method == 'none':
                assert self.sampler is not None, "excepted sampler of retriever to be Sampler, but get None."
                log_pos_prob, neg_id, log_neg_prob, query = self._sample(
                    batch, num_neg[1], excluding_hist, True)

            elif method == 'toprand':
                scores, topk_items, query = self.topk(batch, k=num_neg[0], user_h=user_hist, return_query=True)
                rand_idx = torch.randint(0, num_neg[0], (topk_items.size(0), num_neg[1]),
                                         device=topk_items.device)
                neg_id = torch.gather(topk_items, -1, rand_idx)
                log_neg_prob = torch.zeros_like(neg_id)
                log_pos_prob = None if pos_items is None else torch.zeros_like(pos_items)

            elif method == 'top':
                scores, neg_id, query = self.topk(batch, k=num_neg[1], user_h=user_hist, return_query=True)
                log_neg_prob = torch.zeros_like(neg_id)
                log_pos_prob = None if pos_items is None else torch.zeros_like(pos_items)

            elif method == 'brute':  # brute force sampling
                query = self.query_encoder(self._get_query_feat(batch)) if query is None else query

                item_vectors = self.item_vector
                all_score = self.score_func(query, item_vectors) / t
                all_prob = torch.softmax(all_score, dim=-1)
                all_prob = F.pad(all_prob, pad=(1, 0))   # padding
                sampling_prob = all_prob

                num_pos = 1
                if pos_items is not None:
                    log_pos_prob = torch.log(torch.gather(all_prob, dim=-1, index=pos_items))
                    num_pos = pos_items.size(-1)

                if excluding_hist:
                    # TODO(@AngusHuang17): mask items in user_hist instead of pos_items
                    row_index = torch.arange(pos_items.size(0), device=pos_items.device)
                    row_index = row_index.view(-1, 1).repeat(1, pos_items.size(1))
                    sampling_prob[row_index, pos_items] = 0.0

                sampled_idx = torch.multinomial(sampling_prob, num_neg[1] * num_pos, replacement=True)
                neg_id = sampled_idx
                log_neg_prob = torch.log(torch.gather(sampling_prob, dim=-1, index=sampled_idx))

            elif method in ('sir', 'dns'):
                if pos_items is not None:
                    log_pos_prob, neg_id_pool, _, query = self._sample(
                        batch, num_neg[0], excluding_hist, True)
                else:
                    neg_id_pool, _, query = self._sample(batch,
                                                         num_neg[0], excluding_hist, True)

                neg_item_vector = self.item_encoder(self._get_item_feat(neg_id_pool))
                scores_on_pool_items = self.score_func(query, neg_item_vector)

                if method == 'dns':
                    _, topk_id = torch.topk(scores_on_pool_items, num_neg[1])
                    neg_id = torch.gather(neg_id_pool, -1, topk_id)
                    log_neg_prob = torch.zeros_like(neg_id)
                    log_pos_prob = None if pos_items is None else torch.zeros_like(pos_items)
                else:
                    if pos_items is not None:
                        pos_item_vector = self.item_encoder(self._get_item_feat(batch))
                        pos_score = self.score_func(query, pos_item_vector)
                        log_pos_prob = pos_score
                    probs_on_pool_items = torch.softmax(
                        scores_on_pool_items+torch.finfo(torch.float32).eps, dim=-1)
                    resampled_id = torch.multinomial(probs_on_pool_items, num_neg[1], replacement=True)
                    neg_id = torch.gather(neg_id_pool, dim=-1, index=resampled_id)
                    log_neg_prob = torch.gather(scores_on_pool_items, dim=-1, index=resampled_id)
        else:
            raise NotImplementedError(
                'sampling method only support one of none/brute/is/dns/top/toprand/top&rand/dns&rand')

        if pos_items is not None:
            sampled_result = (log_pos_prob, neg_id, log_neg_prob)
        else:
            sampled_result = (None, neg_id, log_neg_prob)

        if return_query:
            return sampled_result, query
        else:
            return sampled_result, None

    def build_index(self):
        raise NotImplementedError("build_index  for ranker not implemented.")

    def topk(self, batch, k, user_h=None, return_query=False):
        # TODO: complete topk with retriever
        query = self.query_encoder(self._get_query_feat(batch))
        more = user_h.size(1) if user_h is not None else 0
        if self.use_index:
            if isinstance(self.score_func, CosineScorer):
                score, topk_items = self.ann_index.search(
                    torch.nn.functional.normalize(query, dim=1).numpy(), k + more)
            else:
                score, topk_items = self.ann_index.search(query.numpy(), k + more)
        else:
            score, topk_items = torch.topk(self.score_func(query, self.item_vector), k + more)
        topk_items = topk_items + 1
        if user_h is not None:
            existing, _ = user_h.sort()
            idx_ = torch.searchsorted(existing, topk_items)
            idx_[idx_ == existing.size(1)] = existing.size(1) - 1
            score[torch.gather(existing, 1, idx_) == topk_items] = -float('inf')
            score, idx = score.topk(k)
            topk_items = torch.gather(topk_items, 1, idx)

        if return_query:
            return score, topk_items, query
        else:
            return score, topk_items

    def training_step(self, batch):
<<<<<<< HEAD
        output = self.forward(batch, isinstance(self.loss_fn, loss_func.FullScoreLoss))
        loss_value = self.loss_fn(batch[self.frating], *output['score'])
        # del y_h
=======
        output = self.forward(batch, isinstance(self.loss_fn, FullScoreLoss))
        score = output['score']
        score['label'] = batch[self.frating]
        loss_value = self.loss_fn(**score)
>>>>>>> d1053088
        return loss_value

    def validation_step(self, batch):
        eval_metric = self.config['val_metrics']
        cutoff = self.config['cutoff'][0] if isinstance(self.config['cutoff'], list) else self.config['cutoff']
        return self._test_step(batch, eval_metric, [cutoff])

    def test_step(self, batch):
        eval_metric = self.config['test_metrics']
        cutoffs = self.config['cutoff'] if isinstance(self.config['cutoff'], list) else [self.config['cutoff']]
        return self._test_step(batch, eval_metric, cutoffs)

    def _test_step(self, batch, metric, cutoffs):
        rank_m = eval.get_rank_metrics(metric)
        topk = self.config['topk']
        bs = batch[self.frating].size(0)
        assert len(rank_m) > 0
        score, topk_items = self.topk(batch, topk, batch['user_hist'])
        if batch[self.fiid].dim() > 1:
            target, _ = batch[self.fiid].sort()
            idx_ = torch.searchsorted(target, topk_items)
            idx_[idx_ == target.size(1)] = target.size(1) - 1
            label = torch.gather(target, 1, idx_) == topk_items
            pos_rating = batch[self.frating]
        else:
            label = batch[self.fiid].view(-1, 1) == topk_items
            pos_rating = batch[self.frating].view(-1, 1)
        return [func(label, pos_rating, cutoff) for cutoff in cutoffs for name, func in rank_m], bs<|MERGE_RESOLUTION|>--- conflicted
+++ resolved
@@ -1,32 +1,15 @@
 from copy import copy
 from typing import Dict, List, Optional, Tuple, Union
-<<<<<<< HEAD
 import inspect
-from attr import has
 import recstudio.eval as eval
 import torch
 import torch.nn.functional as F
-from recstudio.data import dataset
-from recstudio.model import loss_func
-from recstudio.model import scorer
-from recstudio.model.basemodel import Recommender
-from recstudio.model.module import data_augmentation
-from recstudio.utils.utils import print_logger
-from recstudio.ann.sampler import RetriverSampler, UniformSampler, MaskedUniformSampler, Sampler, uniform_sample_masked_hist
-
-=======
-
-import numpy as np
-import recstudio.eval as eval
-import torch
-import torch.nn.functional as F
+from ..scorer import *
+from . import Recommender
+from ..loss_func import FullScoreLoss
 from recstudio.ann.sampler import *
 from recstudio.data import AEDataset, SeqDataset
->>>>>>> d1053088
-
-from ..loss_func import FullScoreLoss
-from ..scorer import *
-from . import Recommender
+# from recstudio.model.module import data_augmentation
 
 
 class BaseRetriever(Recommender):
@@ -113,15 +96,9 @@
 
     def _get_query_encoder(self, train_data):
         if self.fuid in self.query_fields:
-<<<<<<< HEAD
-            print_logger.warning("No specific query_encoder is configured, query_encoder "\
-                "is set as Embedding for user id by default because user id is detected in"\
-                "use_fields")
-=======
             self.logger.warning("No specific query_encoder is configured, query_encoder "
                                 "is set as Embedding for user id by default due to detect user id is in"
                                 "use_fields")
->>>>>>> d1053088
             return torch.nn.Embedding(train_data.num_users, self.embed_dim, padding_idx=0)
         else:
             self.logger.error("query_encoder missing. please configure query_encoder. if you "
@@ -144,59 +121,29 @@
             return self.item_encoder.weight[1:]
         else:
             # TODO: the batch_size should be configured
-<<<<<<< HEAD
-            output = [self.item_encoder(self._get_item_feat(self._to_device(batch, self.device))) 
-                for batch in self.item_feat.loader(batch_size=1024)]
-=======
             device = next(self.parameters()).device
             output = [self.item_encoder(self._get_item_feat(self._to_device(batch, device)))
                       for batch in self.item_feat.loader(batch_size=1024)]
->>>>>>> d1053088
             output = torch.cat(output, dim=0)
             return output[1:]
 
     def _update_item_vector(self):  # TODO: update frequency setting
         item_vector = self._get_item_vector()
-<<<<<<< HEAD
         if not hasattr(self, "item_vector"):
-            self.register_buffer('item_vector', item_vector.detach().clone() if isinstance(item_vector, torch.Tensor) else item_vector.copy()) 
-        else: 
-=======
-        if not hasattr(self, 'item_vector'):
-            self.register_buffer('item_vector', item_vector.detach().clone())
-        else:
->>>>>>> d1053088
+            self.register_buffer('item_vector', item_vector.detach().clone() if isinstance(item_vector, torch.Tensor) else item_vector.copy())
+        else:
             self.item_vector = item_vector
 
         if self.use_index:
             self.ann_index = self.build_ann_index()
 
-<<<<<<< HEAD
-
-    def forward(self, batch, full_score, return_query=False, return_item=False):
-        output_dict = {}
-=======
     def forward(self, batch, full_score, return_query=False, return_item=False, return_neg_item=False):
         # query_vec, pos_item_vec, neg_item_vec,
         output = {}
->>>>>>> d1053088
         pos_items = self._get_item_feat(batch)
         pos_item_vec = self.item_encoder(pos_items)
         if self.sampler is not None:
             if self.neg_count is None:
-<<<<<<< HEAD
-                raise ValueError("`negative_count` value is required when "\
-                    "`sampler` is not none.")
-
-            (pos_prob, neg_item_idx, neg_prob), query = self._sample(
-                batch, 
-                neg = self.neg_count,
-                excluding_hist = self.config['excluding_hist']
-            )
-
-            pos_items_rep = self.item_encoder(pos_items)
-            pos_score = self.score_func(query, pos_items_rep)
-=======
                 raise ValueError("`negative_count` value is required when "
                                  "`sampler` is not none.")
 
@@ -204,29 +151,10 @@
                                                                               excluding_hist=self.config.get('excluding_hist', False),
                                                                               method=self.config.get('sampling_method', 'none'), return_query=True)
             pos_score = self.score_func(query, pos_item_vec)
->>>>>>> d1053088
             if batch[self.fiid].dim() > 1:
                 pos_score[batch[self.fiid] == 0] = -float('inf')  # padding
 
             neg_items = self._get_item_feat(neg_item_idx)
-<<<<<<< HEAD
-            neg_items_rep = self.item_encoder(neg_items)
-            neg_score = self.score_func(query, neg_items_rep)
-            
-            output_dict['score'] = (pos_score, pos_prob, neg_score, neg_prob) 
-            if return_query: output_dict['query'] = query
-            if return_item: output_dict['item'] = pos_items_rep
-
-            # data_augmentation 
-            if self.training and hasattr(self, 'data_augmentation'):
-                data_augmentation_args = {"batch": batch} 
-                if 'query' in inspect.getargspec(self.data_augmentation).args:
-                        data_augmentation_args['query'] = query
-                output_dict.update(self.data_augmentation(**data_augmentation_args))
-
-            return output_dict
-            # return (pos_score, pos_prob, neg_score, neg_prob)
-=======
             neg_item_vec = self.item_encoder(neg_items)
             neg_score = self.score_func(query, neg_item_vec)
             output['score'] = {'pos_score': pos_score, 'log_pos_prob': log_pos_prob,
@@ -235,7 +163,13 @@
             if return_neg_item:
                 output['neg_item'] = neg_item_vec
 
->>>>>>> d1053088
+            # data_augmentation
+            if self.training and hasattr(self, 'data_augmentation'):
+                data_augmentation_args = {"batch": batch}
+                if 'query' in inspect.getargspec(self.data_augmentation).args:
+                        data_augmentation_args['query'] = query
+                output.update(self.data_augmentation(**data_augmentation_args))
+
         else:
             query = self.query_encoder(self._get_query_feat(batch))
             pos_score = self.score_func(query, pos_item_vec)
@@ -245,14 +179,6 @@
             if full_score:
                 item_vectors = self._get_item_vector()
                 all_item_scores = self.score_func(query, item_vectors)
-<<<<<<< HEAD
-                output_dict['score'] = pos_score, all_item_scores
-                return output_dict
-            else:
-                output_dict['score'] = (pos_score, )
-                return output_dict
-
-=======
                 output['score']['all_score'] = all_item_scores
 
         if return_query:
@@ -273,7 +199,6 @@
                 query = self.scorer.query_encoder(self.scorer._get_query_feat(batch))
             pos_vec = self.scorer.item_encoder(self.scorer_get_item_feat(batch))
             return self.scorer.score_func(query, pos_vec)
->>>>>>> d1053088
 
     def _sample(
         self,
@@ -288,18 +213,11 @@
             if user_hist is None:
                 self.logger.warning("user_hist is None, so the \
                     target item will be used as user_hist.")
-<<<<<<< HEAD
-                #TODO: user hist v.s. pos item
-                user_hist = batch[self.fiid]
-            else:
-                user_hist = batch['user_hist']
-=======
                 user_hist = batch.get(self.fiid, None)
             else:
                 user_hist = batch.get('user_hist', None)
                 # TODO(@AngusHuang17): user hist v.s. pos item, if user_hist, user_hist should be passed
                 # in train_loaders
->>>>>>> d1053088
         else:
             user_hist = None
 
@@ -472,16 +390,10 @@
             return score, topk_items
 
     def training_step(self, batch):
-<<<<<<< HEAD
-        output = self.forward(batch, isinstance(self.loss_fn, loss_func.FullScoreLoss))
-        loss_value = self.loss_fn(batch[self.frating], *output['score'])
-        # del y_h
-=======
         output = self.forward(batch, isinstance(self.loss_fn, FullScoreLoss))
         score = output['score']
         score['label'] = batch[self.frating]
         loss_value = self.loss_fn(**score)
->>>>>>> d1053088
         return loss_value
 
     def validation_step(self, batch):
