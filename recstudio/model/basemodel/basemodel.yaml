--- conflicted
+++ resolved
@@ -1,60 +1,3 @@
-<<<<<<< HEAD
-# for training all models
-learning_rate: 0.001
-weight_decay: 0
-learner: adam
-scheduler: ~
-grad_clip_norm: ~
-epochs: 1000
-batch_size: 1024
-num_workers: 0 # please do not use this parameter, slowing down the training process
-gpu: 1
-num_threads: 10
-accelerator: gpu
-seed: 2022
-
-# used for training tower-based model
-#ann: {index: 'IVFx,Flat', parameter: ~}  ## 1 HNSWx,Flat; 2 Flat; 3 IVFx,Flat ## {nprobe: 1}  {efSearch: 1}
-ann: ~
-
-sampling_method: none #[none, dns, brute, sir, toprand, top&rand, dns&rand]
-# sampler: ~  # [uniform, popularity, midx_uni, midx_pop, cluster_uni, cluster_pop, retriever_ipts, retriever_dns]
-# negative_count: 1
-# sampling_method: ~
-# sampling_temperature: 1.0
-# excluding_hist: False
-init_method: xavier_normal
-init_range: ~
-
-# the sampler is configured for dataset
-dataset_sampler: ~
-dataset_neg_count: ~
-
-negative_count: ~ # negative sample number in training procedure
-excluding_hist: False
-
-embed_dim: 64
-item_bias: False
-
-# `split_num` is set when the number of items are enormous, which will cause out-of-memory
-# problem. The `split_num` represents that the item vectors should be cut into several parts
-# to calculate scores step by step.
-split_num: ~
-
-# used for evaluating tower-based model
-eval_batch_size: 128
-val_n_epoch: 1
-split_ratio: [0.8,0.1,0.1]
-test_metrics: [recall, precision, map, ndcg, mrr, hit]
-val_metrics: [ndcg, recall]
-topk: 100
-cutoff: [10, 20, 5]
-early_stop_mode: max
-early_stop_patience: 10
-
-save_path: './saved/'
-tensorboard_path: './tensorboard'
-=======
 # This is a configuration file for all models, which could be regarded as an example of
 # configuration file.
 
@@ -119,6 +62,7 @@
 
     seed: 2022  # random seed, usually 42 is a magic number
     weight_decay: 0      # weight decay for the optimizer
+    tensorboard_path: ~
 
 
 eval:
@@ -128,5 +72,4 @@
     val_n_epoch: 1
     test_metrics: [recall, precision, map, ndcg, mrr, hit]
     topk: 100
-    save_path: './saved/'
->>>>>>> 88d5ba7e
+    save_path: './saved/'