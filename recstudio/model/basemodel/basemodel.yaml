--- conflicted
+++ resolved
@@ -3,14 +3,9 @@
 weight_decay: 0
 learner: adam
 scheduler: ~
-<<<<<<< HEAD
-epochs: 100
-batch_size: 2048
-=======
 grad_clip_norm: ~
 epochs: 1000
 batch_size: 1024
->>>>>>> 18359c83
 num_workers: 0 # please do not use this parameter, slowing down the training process
 gpu: 1
 num_threads: 10
