--- conflicted
+++ resolved
@@ -3,11 +3,8 @@
 import inspect
 import logging
 from typing import Dict, List, Optional, Tuple, Union
-<<<<<<< HEAD
-=======
 from collections import defaultdict
 
->>>>>>> d1053088
 import copy
 import time
 # import nni
@@ -18,17 +15,9 @@
 from torch.nn.parallel import DistributedDataParallel as DDP
 import torch.multiprocessing as mp
 from recstudio.model import init, basemodel, loss_func
-<<<<<<< HEAD
-from recstudio.ann.sampler import Sampler, RetriverSampler, UniformSampler, MaskedUniformSampler
-from recstudio.data.advance_dataset import ALSDataset, SessionDataset
 from recstudio.utils import callbacks
-from recstudio.utils.utils import color_dict, print_logger, seed_everything, parser_yaml
-from recstudio.data.dataset import (AEDataset, FullSeqDataset, MFDataset,
-                                    SeqDataset, CombinedLoaders)
-=======
 from recstudio.utils.utils import color_dict, seed_everything, parser_yaml, get_model
 from recstudio.data.dataset import (MFDataset, CombinedLoaders)
->>>>>>> d1053088
 
 
 class Recommender(torch.nn.Module, abc.ABC):
@@ -66,9 +55,8 @@
         else:
             self.loss_fn = self._get_loss_func()
 
-<<<<<<< HEAD
-        self.ckpt_path = None 
-=======
+        self.ckpt_path = None
+
     @staticmethod
     def add_model_specific_args(parent_parser):
         parent_parser.add_argument_group('Recommender')
@@ -81,19 +69,6 @@
         parent_parser.add_argument('--embed_dim', type=int, default=64, help='embedding dimension')
         parent_parser.add_argument('--gpu', type=int, action='append', default=None, help='gpu number')
         return parent_parser
->>>>>>> d1053088
-
-    @staticmethod
-    def from_pretrained(ckpt_file: str):
-        # log_path = time.strftime(f"{model_class.__name__}-{dataset}-%Y-%m-%d-%H-%M-%S.log", time.localtime())
-        # logger = get_logger(log_path)
-        # ckpt = torch.load(ckpt_file)
-        # model_name = ckpt['model']
-        # model_class, model_conf = get_model(model_name)
-        # model_conf.update(ckpt['config'])
-        # model = model_class(model_conf)
-        # # load_checkpoint(ckpt_file)
-        raise NotImplementedError("Load from pretrained model is not implemented now.")
 
     def _add_modules(self, train_data):
         pass
@@ -102,12 +77,8 @@
         pass
 
     def _init_model(self, train_data):
-<<<<<<< HEAD
-        self.fields = train_data.use_field # ?
-=======
         self._set_data_field(train_data) #TODO(@AngusHuang17): to be considered in a better way
         self.fields = train_data.use_field
->>>>>>> d1053088
         self.frating = train_data.frating
         assert self.frating in self.fields, 'rating field is required.'
         train_data.drop_feat(self.fields)
@@ -119,14 +90,9 @@
 
         self.item_feat = train_data.item_feat
         self.item_fields = set(train_data.item_feat.fields).intersection(self.fields)
-<<<<<<< HEAD
-        self.neg_count = self.config['negative_count'] 
-
-
-=======
         self.neg_count = self.config['negative_count']
-        self._best_ckpt_path = f"{os.path.basename(self.logger.handlers[1].baseFilename).split('.')[0]}.ckpt"
->>>>>>> d1053088
+
+
 
     def fit(
         self,
@@ -151,15 +117,11 @@
 
         self._init_parameter()
 
-        # config callback 
+        # config callback
         self.run_mode = run_mode
         self.val_check = val_data is not None and self.config['val_metrics'] is not None
         if val_data is not None:
             val_data.use_field = train_data.use_field
-<<<<<<< HEAD
-=======
-
->>>>>>> d1053088
         if self.val_check:
             self.val_metric = next(iter(self.config['val_metrics'])) \
                 if isinstance(self.config['val_metrics'], list) \
@@ -170,23 +132,12 @@
             if len(eval.get_rank_metrics(self.val_metric)) > 0:
                 self.val_metric += '@' + str(cutoffs[0])
         # logger = TensorBoardLogger(save_dir=save_dir, name="tensorboard")
-<<<<<<< HEAD
         self.callback = self._get_callback()
-        print_logger.info('save_dir:' + self.callback.save_dir)
+        self.logger.info('save_dir:' + self.callback.save_dir)
         # refresh_rate = 0 if run_mode in ['light', 'tune'] else 1
 
-        print_logger.info(self)
-        
-=======
-
-        if run_mode == 'tune' and "NNI_OUTPUT_DIR" in os.environ:
-            save_dir = os.environ["NNI_OUTPUT_DIR"]  # for parameter tunning
-        else:
-            save_dir = os.getcwd()
-        self.logger.info('save_dir:' + save_dir)
         self.logger.info(self)
 
->>>>>>> d1053088
         self._accelerate()
 
         if self.config['accelerator'] == 'ddp':
@@ -261,24 +212,20 @@
     def forward(self, batch):
         pass
 
-<<<<<<< HEAD
     def _get_callback(self):
         save_dir = self.config['save_path']
         if self.val_check:
-            return callbacks.EarlyStopping(self, print_logger, self.val_metric, save_dir=save_dir, \
+            return callbacks.EarlyStopping(self, self.val_metric, save_dir=save_dir, \
                 patience=self.config['early_stop_patience'], mode=self.config['early_stop_mode'])
-        else: 
-            return callbacks.SaveLastCallback(self, print_logger, save_dir=save_dir)
+        else:
+            return callbacks.SaveLastCallback(self, save_dir=save_dir)
 
     def current_epoch_trainloaders(self, nepoch) -> Tuple:
         r"""
-        Returns: 
-            list or dict or Dataloader : the train loaders used in the current epoch 
-            bool : whether to combine the train loaders or use them alternately in one epoch. 
+        Returns:
+            list or dict or Dataloader : the train loaders used in the current epoch
+            bool : whether to combine the train loaders or use them alternately in one epoch.
         """
-=======
-    def current_epoch_trainloaders(self, nepoch) -> List:
->>>>>>> d1053088
         # use nepoch to config current trainloaders
         combine = False
         return self.trainloaders, combine
@@ -303,11 +250,10 @@
     def test_step(self, batch):
         pass
 
-<<<<<<< HEAD
 
     def training_epoch_end(self, output_list):
         output_list = [output_list] if not isinstance(output_list, list) else output_list
-        for outputs in output_list: # EASE model can't run 
+        for outputs in output_list:
             if isinstance(outputs, List):
                 loss_metric = {'train_'+ k: torch.hstack([e[k] for e in outputs]).mean() for k in outputs[0]}
             elif isinstance(outputs, torch.Tensor):
@@ -315,18 +261,7 @@
             elif isinstance(outputs, Dict):
                 loss_metric = {'train_'+k : v for k, v in outputs}
             self.log_dict(loss_metric)
-        
-=======
-    def training_epoch_end(self, outputs):
-        if isinstance(outputs, List):
-            loss_metric = {'train_' + k: torch.hstack([e[k] for e in outputs]).mean() for k in outputs[0]}
-        elif isinstance(outputs, torch.Tensor):
-            loss_metric = {'train_loss': outputs.item()}
-        elif isinstance(outputs, Dict):
-            loss_metric = {'train_'+k: v for k, v in outputs}
-
-        self.log_dict(loss_metric)
->>>>>>> d1053088
+
         if self.val_check and self.run_mode == 'tune':
             metric = self.logged_metrics[self.val_metric]
             # nni.report_intermediate_result(metric)
@@ -394,24 +329,14 @@
             'normal': init.normal_initialization,
         }
         for name, module in self.named_children():
-<<<<<<< HEAD
-            if name not in ['sampler', 'retriever']:
-                if isinstance(module, Recommender):
-                    module._init_parameter()
-                else:
-                    if self.config['init_method'] == 'normal':
-                        init_method = init.normal_initialization(self.config['initial_range'])
-                    else:
-                        init_method = init_methods[self.config['init_method']]
-                    module.apply(init_method)
-
-=======
-            # if name not in ['sampler', 'retriever']:
             if isinstance(module, Recommender):
                 module._init_parameter()
             else:
-                module.apply(init.xavier_normal_initialization)
->>>>>>> d1053088
+                if self.config['init_method'] == 'normal':
+                    init_method = init.normal_initialization(self.config['init_range'])
+                else:
+                    init_method = init_methods[self.config['init_method']]
+                module.apply(init_method)
 
     @staticmethod
     def _get_dataset_class():
@@ -433,23 +358,13 @@
                 return self.item_feat[data]
 
     def _get_train_loaders(self, train_data, ddp=False) -> List:
-<<<<<<< HEAD
         # TODO: modify loaders in model
-        # train_data.loaders = [train_data.loader]
-        # train_data.nepoch = None
         return [train_data.train_loader(
             batch_size = self.config['batch_size'],
-            shuffle = True, 
-            num_workers = self.config['num_workers'], 
+            shuffle = True,
+            num_workers = self.config['num_workers'],
             drop_last = False, ddp=ddp)]
 
-=======
-        return [train_data.train_loader(
-            batch_size=self.config['batch_size'],
-            shuffle=True,
-            num_workers=self.config['num_workers'],
-            drop_last=False, ddp=ddp)]
->>>>>>> d1053088
 
     def _get_optimizers(self) -> List[Dict]:
         if 'learner' not in self.config:
@@ -481,13 +396,8 @@
             lr = self.config['learning_rate']
 
             if 'weight_decay' not in self.config:
-<<<<<<< HEAD
-                print_logger.warning("`weight_decay` is not detected in the configurations,"\
-                    "the default weight_decay is set as 0.")
-=======
                 self.logger.warning("`weight_decay` is not detected in the configurations,"
                                     "the default weight_decay is set as 0.")
->>>>>>> d1053088
                 self.config['weight_decay'] = 0
             weight_decay = self.config['weight_decay']
             scheduler_name = self.config['scheduler']
@@ -567,23 +477,6 @@
     def fit_loop(self, val_dataloader=None):
         try:
             nepoch = 0
-<<<<<<< HEAD
-=======
-            best_ckpt = {
-                'config': self.config,
-                'model': self.__class__.__name__,
-                'epoch': 0,
-                'parameters': self.state_dict(),
-            }
-
-            if self.val_check:
-                min = self.config['early_stop_mode'] == 'min'  # for some metrics, smaller means better
-                best_ckpt.update({
-                    'metric': torch.inf if min else -torch.inf
-                })
-                early_stop_track = 0
-
->>>>>>> d1053088
             for e in range(self.config['epochs']):
                 self.logged_metrics = {}
                 self.logged_metrics['epoch'] = nepoch
@@ -600,20 +493,11 @@
                     self.eval()
                     validation_output_list = self.validation_epoch(val_dataloader)
                     self.validation_epoch_end(validation_output_list)
-<<<<<<< HEAD
-=======
-
->>>>>>> d1053088
                 tok_valid = time.time()
 
                 self.training_epoch_end(training_output_list)
-<<<<<<< HEAD
-                print_logger.info("Train time: {:.5f}s. Valid time: {:.5f}s".format(
+                self.logger.info("Train time: {:.5f}s. Valid time: {:.5f}s".format(
                     (tok_train-tik_train), (tok_valid-tik_valid)
-=======
-                self.logger.info("Train time: {:.5f}s. Valid time: {:.5f}s".format(
-                    (tok_train-tik), (tok_valid-tok_train)
->>>>>>> d1053088
                 ))
 
                 # learning rate scheduler step
@@ -623,7 +507,6 @@
                         if 'scheduler' in opt:
                             opt['scheduler'].step()
 
-<<<<<<< HEAD
                 # model is saved in callback when the callback return True.
                 stop_training = self.callback(self, nepoch, self.logged_metrics)
                 if stop_training:
@@ -633,65 +516,12 @@
 
             self.callback.save_checkpoint(nepoch)
             self.ckpt_path = self.callback.get_checkpoint_path()
-
         except KeyboardInterrupt:
             # if catch keyboardinterrupt in training, save the best model.
             if (self.config['accelerator']=='ddp'):
                 if (dist.get_rank()==0):
                     self.callback.save_checkpoint(nepoch)
                     self.ckpt_path = self.callback.get_checkpoint_path()
-=======
-                if self.val_check:
-                    current_val_metric_value = self.logged_metrics[self.val_metric].item()
-                    if min:
-                        if current_val_metric_value <= best_ckpt['metric']:
-                            early_stop_track = 0
-                            best_ckpt['metric'] = current_val_metric_value
-                            best_ckpt['parameters'] = copy.deepcopy(self.state_dict())
-                            best_ckpt['epoch'] = nepoch
-                            self.logger.info("{} improved. Best value: {:.4f}".format(
-                                self.val_metric, current_val_metric_value))
-                        else:
-                            early_stop_track += 1
-                    else:
-                        if current_val_metric_value >= best_ckpt['metric']:
-                            early_stop_track = 0
-                            best_ckpt['metric'] = current_val_metric_value
-                            best_ckpt['parameters'] = copy.deepcopy(self.state_dict())
-                            best_ckpt['epoch'] = nepoch
-                            self.logger.info("{} improved. Best value: {:.4f}".format(
-                                self.val_metric, current_val_metric_value))
-                        else:
-                            early_stop_track += 1
-                else:
-                    best_ckpt['epoch'] = nepoch
-                    best_ckpt['parameters'] = copy.deepcopy(self.state_dict())
-
-                # early stop procedure
-                if early_stop_track >= self.config['early_stop_patience']:
-                    self.logger.info("Early stopped. {} didn't improve for {} epochs.".format(
-                        self.val_metric, early_stop_track
-                    ))
-                    self.logger.info("The best score of {} is {:.4f} at {}".format(
-                        self.val_metric, best_ckpt['metric'], best_ckpt['epoch']
-                    ))
-                    break
-
-                nepoch += 1
-
-            # save best model
-            if (self.config['accelerator'] == 'ddp'):
-                if (dist.get_rank() == 0):
-                    self.save_checkpoint(best_ckpt)
-            else:
-                self.save_checkpoint(best_ckpt)
-
-        except KeyboardInterrupt:
-            # if catch keyboardinterrupt in training, save the best model.
-            if (self.config['accelerator'] == 'ddp'):
-                if (dist.get_rank() == 0):
-                    self.save_checkpoint(best_ckpt)
->>>>>>> d1053088
             else:
                 self.callback.save_checkpoint(nepoch)
                 self.ckpt_path = self.callback.get_checkpoint_path()
@@ -731,14 +561,8 @@
                         training_step_args['nepoch'] = nepoch
                     if 'batch_idx' in inspect.getargspec(self.training_step).args:
                         training_step_args['batch_idx'] = batch_idx
-<<<<<<< HEAD
-                    
-
-                    loss = self.training_step(**training_step_args) # 应该加入optimizer_idx吗
-=======
 
                     loss = self.training_step(**training_step_args)
->>>>>>> d1053088
 
                     if isinstance(loss, dict):
                         if loss['loss'].requires_grad:
@@ -756,11 +580,7 @@
 
                     if opt is not None:
                         opt['optimizer'].step()
-<<<<<<< HEAD
-                    
-=======
-
->>>>>>> d1053088
+
                     del loss
 
                 if len(outputs) > 0:
@@ -826,9 +646,6 @@
 
     def _accelerate(self):
         gpu_list = self.config['gpu']
-        if isinstance(gpu_list, int): # 不支持输入使用的gpu个数。
-            gpu_list = [gpu_list] 
-
         if gpu_list is not None:
             if len(gpu_list) == 1:
                 # self._set_device(gpu_list)
@@ -855,21 +672,19 @@
         else:
             self.device = torch.device("cpu")
 
-<<<<<<< HEAD
+    @property
+    def _parameter_device(self):
+        if len(list(self.parameters())) == 0:
+            return torch.device('cpu')
+        else:
+            return next(self.parameters()).device
+
     def _get_ckpt_param(self):
         '''
         Returns:
         OrderedDict : the parameters to be saved as check point.
         '''
         return self.state_dict()
-=======
-    @property
-    def _parameter_device(self):
-        if len(list(self.parameters())) == 0:
-            return torch.device('cpu')
-        else:
-            return next(self.parameters()).device
->>>>>>> d1053088
 
     def save_checkpoint(self, ckpt: Dict) -> str:
         save_path = os.path.join(self.config['save_path'])
@@ -880,10 +695,6 @@
         self.logger.info("Best model checkpoint saved in {}.".format(
             best_ckpt_path
         ))
-<<<<<<< HEAD
-        # return best_ckpt_path
-=======
->>>>>>> d1053088
 
     def load_checkpoint(self, path: str) -> None:
         ckpt = torch.load(path)
